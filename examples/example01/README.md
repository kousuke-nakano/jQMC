--- conflicted
+++ resolved
@@ -75,39 +75,9 @@
 > Input file is generated: vmc.toml
 ```
 
-<<<<<<< HEAD
 ```{literalinclude} 03vmc_JSD/vmc.toml
 :language: toml
 :caption: vmc.toml
-=======
-```toml:vmc.toml
-[control]
-job_type = "vmc" # Specify the job type. "mcmc", "vmc", "lrdmc", or "lrdmc-tau".
-mcmc_seed = 34456 # Random seed for MCMC
-number_of_walkers = 4 # Number of walkers per MPI process
-max_time = 86400 # Maximum time in sec.
-restart = false
-restart_chk = "restart.chk" # Restart checkpoint file. If restart is True, this file is used.
-hamiltonian_chk = "hamiltonian_data.chk" # Hamiltonian checkpoint file. If restart is False, this file is used.
-verbosity = "low" # Verbosity level. "low" or "high"
-
-[vmc]
-num_mcmc_steps = 500 # Number of observable measurement steps per MPI and Walker. Every local energy and other observeables are measured num_mcmc_steps times in total. The total number of measurements is num_mcmc_steps * mpi_size * number_of_walkers.
-num_mcmc_per_measurement = 40 # Number of MCMC updates per measurement. Every local energy and other observeables are measured every this steps.
-num_mcmc_warmup_steps = 0 # Number of observable measurement steps for warmup (i.e., discarged).
-num_mcmc_bin_blocks = 5 # Number of blocks for binning per MPI and Walker. i.e., the total number of binned blocks is num_mcmc_bin_blocks * mpi_size * number_of_walkers.
-Dt = 2.0 # Step size for the MCMC update (bohr).
-epsilon_AS = 0.0 # the epsilon parameter used in the Attacalite-Sandro regulatization method.
-num_opt_steps = 300 # Number of optimization steps.
-wf_dump_freq = 1 # Frequency of wavefunction (i.e. hamiltonian_data) dump.
-optimizer_kwargs = { method = "sr", delta = 0.01, epsilon = 0.001 } # SR optimizer configuration (method plus step/regularization).
-opt_J1_param = false
-opt_J2_param = true
-opt_J3_param = true
-opt_lambda_param = false
-num_param_opt = 0 # the number of parameters to optimize in the descending order of |f|/|std f|. If None, all parameters are optimized.
->>>>>>> 259b531f
-```
 
 Please lunch the job.
 
