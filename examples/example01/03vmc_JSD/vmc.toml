--- conflicted
+++ resolved
@@ -5,7 +5,7 @@
 max_time = 86400 # Maximum time in sec.
 restart = false
 restart_chk = "restart.chk" # Restart checkpoint file. If restart is True, this file is used.
-hamiltonian_h5 = "hamiltonian_data.h5" # Hamiltonian checkpoint file. If restart is False, this file is used.
+hamiltonian_chk = "hamiltonian_data.chk" # Hamiltonian checkpoint file. If restart is False, this file is used.
 verbosity = "low" # Verbosity level. "low" or "high"
 
 [vmc]
@@ -17,15 +17,9 @@
 epsilon_AS = 0.0 # the epsilon parameter used in the Attacalite-Sandro regulatization method.
 num_opt_steps = 300 # Number of optimization steps.
 wf_dump_freq = 1 # Frequency of wavefunction (i.e. hamiltonian_data) dump.
-optimizer = "sr" # Use stochastic reconfiguration (i.e., the natural gradient) optimizer.
-optimizer_kwargs = { delta = 0.01, epsilon = 0.001 } # SR step size and diagonal regularization used for numerical stability.
+optimizer_kwargs = { method = "sr", delta = 0.01, epsilon = 0.001 } # SR optimizer configuration (method plus step/regularization).
 opt_J1_param = false
 opt_J2_param = true
 opt_J3_param = true
 opt_lambda_param = false
-<<<<<<< HEAD
-num_param_opt = 0 # the number of parameters to optimize in the descending order of |f|/|std f|. If None, all parameters are optimized.
-=======
-num_param_opt = 0 # the number of parameters to optimize in the descending order of |f|/|std f|. If None, all parameters are optimized.
-optimizer_kwargs = { method = "adagrad" } # Optimizer configuration. Set method to an optax optimizer name such as "adagrad".
->>>>>>> 259b531f
+num_param_opt = 0 # the number of parameters to optimize in the descending order of |f|/|std f|. If None, all parameters are optimized.