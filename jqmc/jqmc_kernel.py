"""QMC module."""

# Copyright (C) 2024- Kosuke Nakano
# All rights reserved.
#
# Redistribution and use in source and binary forms, with or without
# modification, are permitted provided that the following conditions
# are met:
#
# * Redistributions of source code must retain the above copyright
#   notice, this list of conditions and the following disclaimer.
#
# * Redistributions in binary form must reproduce the above copyright
#   notice, this list of conditions and the following disclaimer in
#   the documentation and/or other materials provided with the
#   distribution.
#
# * Neither the name of the phonopy project nor the names of its
#   contributors may be used to endorse or promote products derived
#   from this software without specific prior written permission.
#
# THIS SOFTWARE IS PROVIDED BY THE COPYRIGHT HOLDERS AND CONTRIBUTORS
# "AS IS" AND ANY EXPRESS OR IMPLIED WARRANTIES, INCLUDING, BUT NOT
# LIMITED TO, THE IMPLIED WARRANTIES OF MERCHANTABILITY AND FITNESS
# FOR A PARTICULAR PURPOSE ARE DISCLAIMED. IN NO EVENT SHALL THE
# COPYRIGHT HOLDER OR CONTRIBUTORS BE LIABLE FOR ANY DIRECT, INDIRECT,
# INCIDENTAL, SPECIAL, EXEMPLARY, OR CONSEQUENTIAL DAMAGES (INCLUDING,
# BUT NOT LIMITED TO, PROCUREMENT OF SUBSTITUTE GOODS OR SERVICES;
# LOSS OF USE, DATA, OR PROFITS; OR BUSINESS INTERRUPTION) HOWEVER
# CAUSED AND ON ANY THEORY OF LIABILITY, WHETHER IN CONTRACT, STRICT
# LIABILITY, OR TORT (INCLUDING NEGLIGENCE OR OTHERWISE) ARISING IN
# ANY WAY OUT OF THE USE OF THIS SOFTWARE, EVEN IF ADVISED OF THE
# POSSIBILITY OF SUCH DAMAGE.

import logging
import time
from functools import partial
from logging import getLogger

import jax
import numpy as np
import numpy.typing as npt
import scipy
from jax import grad, jit, lax, vmap
from jax import numpy as jnp
from mpi4py import MPI

from .coulomb_potential import (
    _compute_bare_coulomb_potential_jax,
    _compute_ecp_local_parts_all_pairs_jax,
    _compute_ecp_non_local_parts_nearest_neighbors_jax,
)
from .determinant import Geminal_data, compute_AS_regularization_factor_api
from .hamiltonians import (
    Hamiltonian_data,  # Hamiltonian_data_deriv_R,
    Hamiltonian_data_deriv_params,
    compute_kinetic_energy_api,
    compute_local_energy_api,
)
from .jastrow_factor import Jastrow_data, Jastrow_three_body_data, Jastrow_two_body_data, compute_ratio_Jastrow_part_api
from .structure import find_nearest_index_jax
from .swct import SWCT_data, evaluate_swct_domega_api, evaluate_swct_omega_api
from .wavefunction import (
    Wavefunction_data,
    compute_discretized_kinetic_energy_api,
    evaluate_ln_wavefunction_api,
    evaluate_wavefunction_api,
)

# MPI related
mpi_comm = MPI.COMM_WORLD
mpi_rank = mpi_comm.Get_rank()
mpi_size = mpi_comm.Get_size()

# create new logger level for development
DEVEL_LEVEL = 5
logging.addLevelName(DEVEL_LEVEL, "DEVEL")


# a new method to create a new logger
def _loglevel_devel(self, message, *args, **kwargs):
    if self.isEnabledFor(DEVEL_LEVEL):
        self._log(DEVEL_LEVEL, message, args, **kwargs)


logging.Logger.devel = _loglevel_devel

# set logger
logger = getLogger("jqmc").getChild(__name__)

# JAX float64
jax.config.update("jax_enable_x64", True)


class MCMC:
    """MCMC with multiple walker class.

    MCMC class. Runing MCMC with multiple walkers. The independent 'num_walkers' MCMCs are
    vectrized via the jax-vmap function.

    Args:
        hamiltonian_data (Hamiltonian_data): an instance of Hamiltonian_data.
        mcmc_seed (int): seed for the MCMC chain.
        num_walkers (int): the number of walkers.
        num_mcmc_per_measurement (int): the number of MCMC steps between a value (e.g., local energy) measurement.
        Dt (float): electron move step (bohr)
        epsilon_AS (float): the exponent of the AS regularization
        adjust_epsilon_AS (bool): if True, adjust epsilon_AS to keep the average of weights close to target_weight (~0.8).
        comput_param_deriv (bool): if True, compute the derivatives of E wrt. variational parameters.
        comput_position_deriv (bool): if True, compute the derivatives of E wrt. atomic positions.
    """

    def __init__(
        self,
        hamiltonian_data: Hamiltonian_data = None,
        mcmc_seed: int = 34467,
        num_walkers: int = 40,
        num_mcmc_per_measurement: int = 16,
        Dt: float = 2.0,
        epsilon_AS: float = 1e-1,
        adjust_epsilon_AS: bool = False,
        comput_param_deriv: bool = False,
        comput_position_deriv: bool = False,
    ) -> None:
        """Initialize a MCMC class, creating list holding results."""
        self.__mcmc_seed = mcmc_seed
        self.__num_walkers = num_walkers
        self.__num_mcmc_per_measurement = num_mcmc_per_measurement
        self.__Dt = Dt
        self.__epsilon_AS = epsilon_AS
        self.__adjust_epsilon_AS = adjust_epsilon_AS
        self.__comput_param_deriv = comput_param_deriv
        self.__comput_position_deriv = comput_position_deriv

        # set hamiltonian_data
        self.__hamiltonian_data = hamiltonian_data

        # seeds
        self.__mpi_seed = self.__mcmc_seed * (mpi_rank + 1)
        self.__jax_PRNG_key = jax.random.PRNGKey(self.__mpi_seed)
        self.__jax_PRNG_key_list = jnp.array([jax.random.fold_in(self.__jax_PRNG_key, nw) for nw in range(self.__num_walkers)])

        # timer
        self.__timer_mcmc_total = 0.0
        self.__timer_mcmc_init = 0.0
        self.__timer_mcmc_update_init = 0.0
        self.__timer_mcmc_update = 0.0
        self.__timer_e_L = 0.0
        self.__timer_de_L_dR_dr = 0.0
        self.__timer_dln_Psi_dR_dr = 0.0
        self.__timer_dln_Psi_dc = 0.0
        self.__timer_de_L_dc = 0.0
        self.__timer_misc = 0.0

        # set init electron positions
        num_electron_up = self.__hamiltonian_data.wavefunction_data.geminal_data.num_electron_up
        num_electron_dn = self.__hamiltonian_data.wavefunction_data.geminal_data.num_electron_dn

        r_carts_up_list = []
        r_carts_dn_list = []

        np.random.seed(self.__mpi_seed)
        for _ in range(self.__num_walkers):
            # Initialization
            r_carts_up = []
            r_carts_dn = []

            total_electrons = 0

            if hamiltonian_data.coulomb_potential_data.ecp_flag:
                charges = np.array(hamiltonian_data.structure_data.atomic_numbers) - np.array(
                    hamiltonian_data.coulomb_potential_data.z_cores
                )
            else:
                charges = np.array(hamiltonian_data.structure_data.atomic_numbers)

            coords = hamiltonian_data.structure_data.positions_cart_np

            # Place electrons around each nucleus
            for i in range(len(coords)):
                charge = charges[i]
                num_electrons = int(np.round(charge))  # Number of electrons to place based on the charge

                # Retrieve the position coordinates
                x, y, z = coords[i]

                # Place electrons
                for _ in range(num_electrons):
                    # Calculate distance range
                    distance = np.random.uniform(0.1, 2.0)
                    theta = np.random.uniform(0, np.pi)
                    phi = np.random.uniform(0, 2 * np.pi)

                    # Convert spherical to Cartesian coordinates
                    dx = distance * np.sin(theta) * np.cos(phi)
                    dy = distance * np.sin(theta) * np.sin(phi)
                    dz = distance * np.cos(theta)

                    # Position of the electron
                    electron_position = np.array([x + dx, y + dy, z + dz])

                    # Assign spin
                    if len(r_carts_up) < num_electron_up:
                        r_carts_up.append(electron_position)
                    else:
                        r_carts_dn.append(electron_position)

                total_electrons += num_electrons

            # Handle surplus electrons
            remaining_up = num_electron_up - len(r_carts_up)
            remaining_dn = num_electron_dn - len(r_carts_dn)

            # Randomly place any remaining electrons
            for _ in range(remaining_up):
                r_carts_up.append(np.random.choice(coords) + np.random.normal(scale=0.1, size=3))
            for _ in range(remaining_dn):
                r_carts_dn.append(np.random.choice(coords) + np.random.normal(scale=0.1, size=3))

            r_carts_up = np.array(r_carts_up)
            r_carts_dn = np.array(r_carts_dn)

            r_carts_up_list.append(r_carts_up)
            r_carts_dn_list.append(r_carts_dn)

        self.__latest_r_up_carts = jnp.array(r_carts_up_list)
        self.__latest_r_dn_carts = jnp.array(r_carts_dn_list)

        # SWCT data
        self.__swct_data = SWCT_data(structure=self.__hamiltonian_data.structure_data)

        # compiling methods
        logger.info("Compilation of fundamental functions starts.")

        logger.info("  Compilation e_L starts.")
        start = time.perf_counter()
        _ = compute_local_energy_api(
            hamiltonian_data=self.__hamiltonian_data,
            r_up_carts=self.__latest_r_up_carts[0],
            r_dn_carts=self.__latest_r_dn_carts[0],
        )
        end = time.perf_counter()
        logger.info("  Compilation e_L is done.")
        logger.info(f"  Elapsed Time = {end - start:.2f} sec.")
        self.__timer_mcmc_init += end - start

        if self.__comput_position_deriv:
            logger.info("  Compilation de_L/dR starts.")
            start = time.perf_counter()
            _, _, _ = grad(compute_local_energy_api, argnums=(0, 1, 2))(
                self.__hamiltonian_data,
                self.__latest_r_up_carts[0],
                self.__latest_r_dn_carts[0],
            )
            end = time.perf_counter()
            logger.info("  Compilation de_L/dR is done.")
            logger.info(f"  Elapsed Time = {end - start:.2f} sec.")
            self.__timer_mcmc_init += end - start

            logger.info("  Compilation dln_Psi/dR starts.")
            start = time.perf_counter()
            _, _, _ = grad(evaluate_ln_wavefunction_api, argnums=(0, 1, 2))(
                self.__hamiltonian_data.wavefunction_data,
                self.__latest_r_up_carts[0],
                self.__latest_r_dn_carts[0],
            )
            end = time.perf_counter()
            logger.info("  Compilation dln_Psi/dR is done.")
            logger.info(f"  Elapsed Time = {end - start:.2f} sec.")
            self.__timer_mcmc_init += end - start

            logger.info("  Compilation domega/dR starts.")
            start = time.perf_counter()
            _ = evaluate_swct_domega_api(
                self.__swct_data,
                self.__latest_r_up_carts[0],
            )
            end = time.perf_counter()
            logger.info("  Compilation domega/dR is done.")
            logger.info(f"  Elapsed Time = {end - start:.2f} sec.")
            self.__timer_mcmc_init += end - start

        if self.__comput_param_deriv:
            logger.info("  Compilation dln_Psi/dc starts.")
            start = time.perf_counter()
            _ = grad(evaluate_ln_wavefunction_api, argnums=(0))(
                self.__hamiltonian_data.wavefunction_data,
                self.__latest_r_up_carts[0],
                self.__latest_r_dn_carts[0],
            )
            end = time.perf_counter()
            logger.info("  Compilation dln_Psi/dc is done.")
            logger.info(f"  Elapsed Time = {end - start:.2f} sec.")
            self.__timer_mcmc_init += end - start

            """ for linear method
            logger.info("  Compilation de_L/dc starts.")
            start = time.perf_counter()
            _ = grad(compute_local_energy_api, argnums=0)(
                self.__hamiltonian_data,
                self.__latest_r_up_carts[0],
                self.__latest_r_dn_carts[0],
            )
            end = time.perf_counter()
            logger.info("  Compilation de_L/dc is done.")
            logger.info(f"  Elapsed Time = {end - start:.2f} sec.")
            self.__timer_mcmc_init += end - start
            """

        logger.info("Compilation of fundamental functions is done.")
        logger.info(f"Elapsed Time = {self.__timer_mcmc_init:.2f} sec.")
        logger.info("")

        # init_attributes
        self.hamiltonian_data = self.__hamiltonian_data
        self.__init_attributes()

    def __init_attributes(self):
        # mcmc counter
        self.__mcmc_counter = 0

        # mcmc accepted/rejected moves
        self.__accepted_moves = 0
        self.__rejected_moves = 0

        # stored weight (w_L)
        self.__stored_w_L = []

        # stored local energy (e_L)
        self.__stored_e_L = []

        # stored de_L / dR
        self.__stored_grad_e_L_dR = []

        # stored de_L / dr_up
        self.__stored_grad_e_L_r_up = []

        # stored de_L / dr_dn
        self.__stored_grad_e_L_r_dn = []

        # stored ln_Psi
        self.__stored_ln_Psi = []

        # stored dln_Psi / dr_up
        self.__stored_grad_ln_Psi_r_up = []

        # stored dln_Psi / dr_dn
        self.__stored_grad_ln_Psi_r_dn = []

        # stored dln_Psi / dR
        self.__stored_grad_ln_Psi_dR = []

        # stored Omega_up (SWCT)
        self.__stored_omega_up = []

        # stored Omega_dn (SWCT)
        self.__stored_omega_dn = []

        # stored sum_i d omega/d r_i for up spins (SWCT)
        self.__stored_grad_omega_r_up = []

        # stored sum_i d omega/d r_i for dn spins (SWCT)
        self.__stored_grad_omega_r_dn = []

        # stored dln_Psi / dc_jas2b
        self.__stored_grad_ln_Psi_jas2b = []

        # stored dln_Psi / dc_jas1b3b
        self.__stored_grad_ln_Psi_jas1b3b_j_matrix = []

        """ linear method
        # stored de_L / dc_jas2b
        self.__stored_grad_e_L_jas2b = []

        # stored de_L / dc_jas1b3b
        self.__stored_grad_e_L_jas1b3b_j_matrix = []
        """

        # stored dln_Psi / dc_lambda_matrix
        self.__stored_grad_ln_Psi_lambda_matrix = []

        """ linear method
        # stored de_L / dc_lambda_matrix
        self.__stored_grad_e_L_lambda_matrix = []
        """

        # total number of electrons
        self.__total_electrons = len(self.__latest_r_up_carts[0]) + len(self.__latest_r_dn_carts[0])

        # charges
        if self.__hamiltonian_data.coulomb_potential_data.ecp_flag:
            self.__charges = jnp.array(self.__hamiltonian_data.structure_data.atomic_numbers) - jnp.array(
                self.__hamiltonian_data.coulomb_potential_data.z_cores
            )
        else:
            self.__charges = jnp.array(self.__hamiltonian_data.structure_data.atomic_numbers)

        # coords
        self.__coords = jnp.array(self.__hamiltonian_data.structure_data.positions_cart_np)

    def run(self, num_mcmc_steps: int = 0, max_time=86400) -> None:
        """Launch MCMCs with the set multiple walkers.

        Args:
            num_mcmc_steps (int): the number of total mcmc steps per walker.
            max_time(int):
                Max elapsed time (sec.). If the elapsed time exceeds max_time, the methods exits the mcmc loop.
        """
        # timer_counter
        timer_mcmc_total = 0.0
        timer_mcmc_update_init = 0.0
        timer_mcmc_update = 0.0
        timer_e_L = 0.0
        timer_de_L_dR_dr = 0.0
        timer_dln_Psi_dR_dr = 0.0
        timer_dln_Psi_dc = 0.0
        timer_de_L_dc = 0.0
        mcmc_total_start = time.perf_counter()

        # MCMC electron position update function
        mcmc_update_init_start = time.perf_counter()
        logger.info("Start compilation of the MCMC_update funciton.")

        # Note: This jit drastically accelarates the computation!!
        @partial(jit, static_argnums=3)
        def _update_electron_positions(init_r_up_carts, init_r_dn_carts, jax_PRNG_key, num_mcmc_per_measurement):
            """Update electron positions based on the MH method.

            Args:
                init_r_up_carts (jnpt.ArrayLike): up electron position. dim: (N_e^up, 3)
                init_r_dn_carts (jnpt.ArrayLike): down electron position. dim: (N_e^dn, 3)
                jax_PRNG_key (jnpt.ArrayLike): jax PRIN key.
                self.__num_mcmc_per_measurement (int): the number of iterarations (i.e. the number of proposal in updating electron positions.)

            Returns:
                jax_PRNG_key (jnpt.ArrayLike): updated jax_PRNG_key.
                accepted_moves (int): the number of accepted moves
                rejected_moves (int): the number of rejected moves
                updated_r_up_cart (jnpt.ArrayLike): up electron position. dim: (N_e^up, 3)
                updated_r_dn_cart (jnpt.ArrayLike): down electron position. dim: (N_e^down, 3)
            """
            accepted_moves = 0
            rejected_moves = 0
            r_up_carts = init_r_up_carts
            r_dn_carts = init_r_dn_carts

            def body_fun(_, carry):
                accepted_moves, rejected_moves, r_up_carts, r_dn_carts, jax_PRNG_key = carry

                # Choose randomly if the electron comes from up or dn
                jax_PRNG_key, subkey = jax.random.split(jax_PRNG_key)
                rand_num = jax.random.randint(subkey, shape=(), minval=0, maxval=self.__total_electrons)

                # boolen: "up" or "dn"
                # is_up == True -> up、False -> dn
                is_up = rand_num < len(r_up_carts)

                # an index chosen from up electons
                jax_PRNG_key, subkey = jax.random.split(jax_PRNG_key)
                up_index = jax.random.randint(subkey, shape=(), minval=0, maxval=len(r_up_carts))

                # an index chosen from dn electrons
                jax_PRNG_key, subkey = jax.random.split(jax_PRNG_key)
                dn_index = jax.random.randint(subkey, shape=(), minval=0, maxval=len(r_dn_carts))

                selected_electron_index = jnp.where(is_up, up_index, dn_index)

                # choose an up or dn electron from old_r_cart
                old_r_cart = jnp.where(is_up, r_up_carts[selected_electron_index], r_dn_carts[selected_electron_index])

                # choose the nearest atom index
                nearest_atom_index = find_nearest_index_jax(self.__hamiltonian_data.structure_data, old_r_cart)

                R_cart = self.__coords[nearest_atom_index]
                Z = self.__charges[nearest_atom_index]
                norm_r_R = jnp.linalg.norm(old_r_cart - R_cart)
                f_l = 1 / Z**2 * (1 + Z**2 * norm_r_R) / (1 + norm_r_R)

                logger.debug(f"nearest_atom_index = {nearest_atom_index}")
                logger.debug(f"norm_r_R = {norm_r_R}")
                logger.debug(f"f_l  = {f_l}")

                sigma = f_l * self.__Dt
                jax_PRNG_key, subkey = jax.random.split(jax_PRNG_key)
                g = jax.random.normal(subkey, shape=()) * sigma

                # choose x,y,or,z
                jax_PRNG_key, subkey = jax.random.split(jax_PRNG_key)
                random_index = jax.random.randint(subkey, shape=(), minval=0, maxval=3)

                # plug g into g_vector
                g_vector = jnp.zeros(3)
                g_vector = g_vector.at[random_index].set(g)

                logger.debug(f"jn = {random_index}, g \\equiv dstep  = {g_vector}")
                new_r_cart = old_r_cart + g_vector

                # set proposed r_up_carts and r_dn_carts.
                proposed_r_up_carts = lax.cond(
                    is_up,
                    lambda _: r_up_carts.at[selected_electron_index].set(new_r_cart),
                    lambda _: r_up_carts,
                    operand=None,
                )

                proposed_r_dn_carts = lax.cond(
                    is_up,
                    lambda _: r_dn_carts,
                    lambda _: r_dn_carts.at[selected_electron_index].set(new_r_cart),
                    operand=None,
                )

                # choose the nearest atom index
                nearest_atom_index = find_nearest_index_jax(self.__hamiltonian_data.structure_data, new_r_cart)

                R_cart = self.__coords[nearest_atom_index]
                Z = self.__charges[nearest_atom_index]
                norm_r_R = jnp.linalg.norm(new_r_cart - R_cart)
                f_prime_l = 1 / Z**2 * (1 + Z**2 * norm_r_R) / (1 + norm_r_R)

                logger.debug(f"nearest_atom_index = {nearest_atom_index}")
                logger.debug(f"norm_r_R = {norm_r_R}")
                logger.debug(f"f_prime_l  = {f_prime_l}")

                logger.debug(f"The selected electron is {selected_electron_index + 1}-th {is_up} electron.")
                logger.debug(f"The selected electron position is {old_r_cart}.")
                logger.debug(f"The proposed electron position is {new_r_cart}.")

                T_ratio = (f_l / f_prime_l) * jnp.exp(
                    -(jnp.linalg.norm(new_r_cart - old_r_cart) ** 2)
                    * (1.0 / (2.0 * f_prime_l**2 * self.__Dt**2) - 1.0 / (2.0 * f_l**2 * self.__Dt**2))
                )

                # original trial WFs
                Psi_T_p = evaluate_wavefunction_api(
                    wavefunction_data=self.__hamiltonian_data.wavefunction_data,
                    r_up_carts=proposed_r_up_carts,
                    r_dn_carts=proposed_r_dn_carts,
                )

                Psi_T_o = evaluate_wavefunction_api(
                    wavefunction_data=self.__hamiltonian_data.wavefunction_data,
                    r_up_carts=r_up_carts,
                    r_dn_carts=r_dn_carts,
                )

                # compute AS regularization factors, R_AS and R_AS_eps
                R_AS_p = compute_AS_regularization_factor_api(
                    geminal_data=self.__hamiltonian_data.wavefunction_data.geminal_data,
                    r_up_carts=proposed_r_up_carts,
                    r_dn_carts=proposed_r_dn_carts,
                )
                R_AS_p_eps = jnp.maximum(R_AS_p, self.__epsilon_AS)

                R_AS_o = compute_AS_regularization_factor_api(
                    geminal_data=self.__hamiltonian_data.wavefunction_data.geminal_data,
                    r_up_carts=r_up_carts,
                    r_dn_carts=r_dn_carts,
                )
                R_AS_o_eps = jnp.maximum(R_AS_o, self.__epsilon_AS)

                # modified trial WFs
                Psi_G_p = R_AS_p_eps / R_AS_p * Psi_T_p

                Psi_G_o = R_AS_o_eps / R_AS_o * Psi_T_o

                # compute R_ratio
                R_ratio = (Psi_G_p / Psi_G_o) ** 2.0

                logger.debug(f"R_ratio, T_ratio = {R_ratio}, {T_ratio}")
                acceptance_ratio = jnp.min(jnp.array([1.0, R_ratio * T_ratio]))
                logger.debug(f"acceptance_ratio = {acceptance_ratio}")

                jax_PRNG_key, subkey = jax.random.split(jax_PRNG_key)
                b = jax.random.uniform(subkey, shape=(), minval=0.0, maxval=1.0)
                logger.debug(f"b = {b}.")

                def _accepted_fun(_):
                    # Move accepted
                    return (accepted_moves + 1, rejected_moves, proposed_r_up_carts, proposed_r_dn_carts)

                def _rejected_fun(_):
                    # Move rejected
                    return (accepted_moves, rejected_moves + 1, r_up_carts, r_dn_carts)

                # judge accept or reject the propsed move using jax.lax.cond
                accepted_moves, rejected_moves, r_up_carts, r_dn_carts = lax.cond(
                    b < acceptance_ratio, _accepted_fun, _rejected_fun, operand=None
                )

                carry = (accepted_moves, rejected_moves, r_up_carts, r_dn_carts, jax_PRNG_key)
                return carry

            accepted_moves, rejected_moves, r_up_carts, r_dn_carts, jax_PRNG_key = jax.lax.fori_loop(
                0, num_mcmc_per_measurement, body_fun, (accepted_moves, rejected_moves, r_up_carts, r_dn_carts, jax_PRNG_key)
            )

            return (accepted_moves, rejected_moves, r_up_carts, r_dn_carts, jax_PRNG_key)

        # MCMC update compilation.
        logger.info("  Compilation is in progress...")
        (
            _,
            _,
            _,
            _,
            _,
        ) = vmap(_update_electron_positions, in_axes=(0, 0, 0, None))(
            self.__latest_r_up_carts, self.__latest_r_dn_carts, self.__jax_PRNG_key_list, self.__num_mcmc_per_measurement
        )
        _ = vmap(compute_local_energy_api, in_axes=(None, 0, 0))(
            self.__hamiltonian_data,
            self.__latest_r_up_carts,
            self.__latest_r_dn_carts,
        )
        _ = vmap(compute_AS_regularization_factor_api, in_axes=(None, 0, 0))(
            self.__hamiltonian_data.wavefunction_data.geminal_data,
            self.__latest_r_up_carts,
            self.__latest_r_dn_carts,
        )
        _ = vmap(evaluate_ln_wavefunction_api, in_axes=(None, 0, 0))(
            self.__hamiltonian_data.wavefunction_data,
            self.__latest_r_up_carts,
            self.__latest_r_dn_carts,
        )
        if self.__comput_position_deriv:
            _, _, _ = vmap(grad(compute_local_energy_api, argnums=(0, 1, 2)), in_axes=(None, 0, 0))(
                self.__hamiltonian_data,
                self.__latest_r_up_carts,
                self.__latest_r_dn_carts,
            )

            _ = vmap(evaluate_ln_wavefunction_api, in_axes=(None, 0, 0))(
                self.__hamiltonian_data.wavefunction_data,
                self.__latest_r_up_carts,
                self.__latest_r_dn_carts,
            )

            _, _, _ = vmap(grad(evaluate_ln_wavefunction_api, argnums=(0, 1, 2)), in_axes=(None, 0, 0))(
                self.__hamiltonian_data.wavefunction_data,
                self.__latest_r_up_carts,
                self.__latest_r_dn_carts,
            )

            _ = vmap(evaluate_swct_omega_api, in_axes=(None, 0))(
                self.__swct_data,
                self.__latest_r_up_carts,
            )

            _ = vmap(evaluate_swct_omega_api, in_axes=(None, 0))(
                self.__swct_data,
                self.__latest_r_dn_carts,
            )

            _ = vmap(evaluate_swct_domega_api, in_axes=(None, 0))(
                self.__swct_data,
                self.__latest_r_up_carts,
            )

            _ = vmap(evaluate_swct_domega_api, in_axes=(None, 0))(
                self.__swct_data,
                self.__latest_r_dn_carts,
            )
            _ = vmap(grad(evaluate_ln_wavefunction_api, argnums=0), in_axes=(None, 0, 0))(
                self.__hamiltonian_data.wavefunction_data,
                self.__latest_r_up_carts,
                self.__latest_r_dn_carts,
            )

        if self.__comput_param_deriv:
            _ = vmap(grad(evaluate_ln_wavefunction_api, argnums=0), in_axes=(None, 0, 0))(
                self.__hamiltonian_data.wavefunction_data,
                self.__latest_r_up_carts,
                self.__latest_r_dn_carts,
            )

            """ for Linear method
            _ = vmap(grad(compute_local_energy_api, argnums=0), in_axes=(None, 0, 0))(
                self.__hamiltonian_data,
                self.__latest_r_up_carts,
                self.__latest_r_dn_carts,
            )
            """

        mcmc_update_init_end = time.perf_counter()
        timer_mcmc_update_init += mcmc_update_init_end - mcmc_update_init_start
        logger.info("End compilation of the MCMC_update funciton.")
        logger.info(f"Elapsed Time = {mcmc_update_init_end - mcmc_update_init_start:.2f} sec.")
        logger.info("")

        # MAIN MCMC loop from here !!!
        logger.info("Start MCMC")
        num_mcmc_done = 0
        progress = (self.__mcmc_counter) / (num_mcmc_steps + self.__mcmc_counter) * 100.0
        mcmc_total_current = time.perf_counter()
        logger.info(
            f"  Progress: MCMC step= {self.__mcmc_counter}/{num_mcmc_steps + self.__mcmc_counter}: {progress:.0f} %. Elapsed time = {(mcmc_total_current - mcmc_total_start):.1f} sec."
        )
        mcmc_interval = max(1, int(num_mcmc_steps / 10))  # %

        for i_mcmc_step in range(num_mcmc_steps):
            if (i_mcmc_step + 1) % mcmc_interval == 0:
                progress = (i_mcmc_step + self.__mcmc_counter + 1) / (num_mcmc_steps + self.__mcmc_counter) * 100.0
                mcmc_total_current = time.perf_counter()
                logger.info(
                    f"  Progress: MCMC step = {i_mcmc_step + self.__mcmc_counter + 1}/{num_mcmc_steps + self.__mcmc_counter}: {progress:.1f} %. Elapsed time = {(mcmc_total_current - mcmc_total_start):.1f} sec."
                )

            # electron positions are goint to be updated!
            start = time.perf_counter()
            (
                accepted_moves_nw,
                rejected_moves_nw,
                self.__latest_r_up_carts,
                self.__latest_r_dn_carts,
                self.__jax_PRNG_key_list,
            ) = vmap(_update_electron_positions, in_axes=(0, 0, 0, None))(
                self.__latest_r_up_carts, self.__latest_r_dn_carts, self.__jax_PRNG_key_list, self.__num_mcmc_per_measurement
            )
            end = time.perf_counter()
            timer_mcmc_update += end - start

            # store vmapped outcomes
            self.__accepted_moves += jnp.sum(accepted_moves_nw)
            self.__rejected_moves += jnp.sum(rejected_moves_nw)

            # evaluate observables
            start = time.perf_counter()
            e_L = vmap(compute_local_energy_api, in_axes=(None, 0, 0))(
                self.__hamiltonian_data,
                self.__latest_r_up_carts,
                self.__latest_r_dn_carts,
            )
            logger.debug(f"e_L = {e_L}")
            end = time.perf_counter()
            timer_e_L += end - start

            self.__stored_e_L.append(e_L)

            # compute AS regularization factors, R_AS and R_AS_eps
            R_AS = vmap(compute_AS_regularization_factor_api, in_axes=(None, 0, 0))(
                self.__hamiltonian_data.wavefunction_data.geminal_data,
                self.__latest_r_up_carts,
                self.__latest_r_dn_carts,
            )
            R_AS_eps = jnp.maximum(R_AS, self.__epsilon_AS)

            # logger.info(f"R_AS = {R_AS}.")
            # logger.info(f"R_AS_eps = {R_AS_eps}.")

            w_L = (R_AS / R_AS_eps) ** 2
            # logger.info(f"  AS regularization: np.mean(w_L) = {np.mean(w_L)}.")
            self.__stored_w_L.append(w_L)

            if self.__adjust_epsilon_AS:
                # Update adjust_epsilon_AS so that the average of weights approaches target_weight. Proportional control.
                epsilon_AS_max = 1.0e-0
                epsilon_AS_min = 0.0
                gain_weight = 5.0e-3
                target_weight = 0.8
                torrelance_of_weight = 0.05

                ## Calculate the average of weights
                average_weight = np.mean(w_L)
                average_weight = mpi_comm.allreduce(average_weight, op=MPI.SUM)
                average_weight = average_weight / mpi_size
                # logger.info(f"      The current epsilon_AS = {self.__epsilon_AS:.5f}")
                # logger.info(f"      The current averaged weights = {average_weight:.5f}")

                ## Calculate the error as the difference between the current average and the target
                diff_weight = average_weight - target_weight

                ## switch off self.__adjust_epsilon_AS:
                if np.abs(diff_weight) < torrelance_of_weight:
                    # logger.info(f"      The averaged weights is converged within the torrelance of {torrelance_of_weight:.5f}.")
                    self.__adjust_epsilon_AS = False
                else:
                    ## Update epsilon proportionally to the error
                    self.__epsilon_AS = self.__epsilon_AS + gain_weight * diff_weight

                    ## Clip new_epsilon to ensure it remains within defined bounds for stability
                    self.__epsilon_AS = max(min(self.__epsilon_AS, epsilon_AS_max), epsilon_AS_min)

                    logger.info(f"      epsilon_AS is updated to {self.__epsilon_AS:.5f}")

            if self.__comput_position_deriv:
                # """
                start = time.perf_counter()
                grad_e_L_h, grad_e_L_r_up, grad_e_L_r_dn = vmap(
                    grad(compute_local_energy_api, argnums=(0, 1, 2)), in_axes=(None, 0, 0)
                )(
                    self.__hamiltonian_data,
                    self.__latest_r_up_carts,
                    self.__latest_r_dn_carts,
                )
                end = time.perf_counter()
                timer_de_L_dR_dr += end - start

                self.__stored_grad_e_L_r_up.append(grad_e_L_r_up)
                self.__stored_grad_e_L_r_dn.append(grad_e_L_r_dn)

                """ it works only for MOs_data
                grad_e_L_R = (
                    grad_e_L_h.wavefunction_data.geminal_data.orb_data_up_spin.aos_data.structure_data.positions
                    + grad_e_L_h.wavefunction_data.geminal_data.orb_data_dn_spin.aos_data.structure_data.positions
                    + grad_e_L_h.coulomb_potential_data.structure_data.positions
                )
                """

                grad_e_L_R = (
                    grad_e_L_h.wavefunction_data.geminal_data.orb_data_up_spin.structure_data.positions
                    + grad_e_L_h.wavefunction_data.geminal_data.orb_data_dn_spin.structure_data.positions
                    + grad_e_L_h.coulomb_potential_data.structure_data.positions
                )

                if self.__hamiltonian_data.wavefunction_data.jastrow_data.jastrow_three_body_data is not None:
                    grad_e_L_R += (
                        grad_e_L_h.wavefunction_data.jastrow_data.jastrow_three_body_data.orb_data.structure_data.positions
                    )

                self.__stored_grad_e_L_dR.append(grad_e_L_R)
                # """

                # """
                logger.devel(f"de_L_dR(coulomb_potential_data) = {grad_e_L_h.coulomb_potential_data.structure_data.positions}")
                logger.devel(f"de_L_dR = {grad_e_L_R}")
                logger.devel(f"de_L_dr_up = {grad_e_L_r_up}")
                logger.devel(f"de_L_dr_dn= {grad_e_L_r_dn}")
                # """

                start = time.perf_counter()
                ln_Psi = vmap(evaluate_ln_wavefunction_api, in_axes=(None, 0, 0))(
                    self.__hamiltonian_data.wavefunction_data,
                    self.__latest_r_up_carts,
                    self.__latest_r_dn_carts,
                )
                end = time.perf_counter()
                logger.devel(f"ln Psi evaluation: Time = {(end - start) * 1000:.3f} msec.")

                logger.devel(f"ln_Psi = {ln_Psi}")
                self.__stored_ln_Psi.append(ln_Psi)

                # """
                start = time.perf_counter()
                grad_ln_Psi_h, grad_ln_Psi_r_up, grad_ln_Psi_r_dn = vmap(
                    grad(evaluate_ln_wavefunction_api, argnums=(0, 1, 2)), in_axes=(None, 0, 0)
                )(
                    self.__hamiltonian_data.wavefunction_data,
                    self.__latest_r_up_carts,
                    self.__latest_r_dn_carts,
                )
                end = time.perf_counter()
                timer_dln_Psi_dR_dr += end - start

                logger.devel(f"dln_Psi_dr_up = {grad_ln_Psi_r_up}")
                logger.devel(f"dln_Psi_dr_dn = {grad_ln_Psi_r_dn}")
                self.__stored_grad_ln_Psi_r_up.append(grad_ln_Psi_r_up)
                self.__stored_grad_ln_Psi_r_dn.append(grad_ln_Psi_r_dn)

                grad_ln_Psi_dR = (
                    grad_ln_Psi_h.geminal_data.orb_data_up_spin.structure_data.positions
                    + grad_ln_Psi_h.geminal_data.orb_data_dn_spin.structure_data.positions
                )

                if self.__hamiltonian_data.wavefunction_data.jastrow_data.jastrow_three_body_data is not None:
                    grad_ln_Psi_dR += grad_ln_Psi_h.jastrow_data.jastrow_three_body_data.orb_data.structure_data.positions

                # stored dln_Psi / dR
                logger.devel(f"dln_Psi_dR = {grad_ln_Psi_dR}")
                self.__stored_grad_ln_Psi_dR.append(grad_ln_Psi_dR)
                # """

                omega_up = vmap(evaluate_swct_omega_api, in_axes=(None, 0))(
                    self.__swct_data,
                    self.__latest_r_up_carts,
                )

                omega_dn = vmap(evaluate_swct_omega_api, in_axes=(None, 0))(
                    self.__swct_data,
                    self.__latest_r_dn_carts,
                )

                logger.devel(f"omega_up = {omega_up}")
                logger.devel(f"omega_dn = {omega_dn}")

                self.__stored_omega_up.append(omega_up)
                self.__stored_omega_dn.append(omega_dn)

                grad_omega_dr_up = vmap(evaluate_swct_domega_api, in_axes=(None, 0))(
                    self.__swct_data,
                    self.__latest_r_up_carts,
                )

                grad_omega_dr_dn = vmap(evaluate_swct_domega_api, in_axes=(None, 0))(
                    self.__swct_data,
                    self.__latest_r_dn_carts,
                )

                logger.devel(f"grad_omega_dr_up = {grad_omega_dr_up}")
                logger.devel(f"grad_omega_dr_dn = {grad_omega_dr_dn}")

                self.__stored_grad_omega_r_up.append(grad_omega_dr_up)
                self.__stored_grad_omega_r_dn.append(grad_omega_dr_dn)

            if self.__comput_param_deriv:
                start = time.perf_counter()
                grad_ln_Psi_h = vmap(grad(evaluate_ln_wavefunction_api, argnums=0), in_axes=(None, 0, 0))(
                    self.__hamiltonian_data.wavefunction_data,
                    self.__latest_r_up_carts,
                    self.__latest_r_dn_carts,
                )
                end = time.perf_counter()
                timer_dln_Psi_dc += end - start

                start = time.perf_counter()
                """ for Linear method
                grad_e_L_h = vmap(grad(compute_local_energy_api, argnums=0), in_axes=(None, 0, 0))(
                    self.__hamiltonian_data,
                    self.__latest_r_up_carts,
                    self.__latest_r_dn_carts,
                )
                """
                end = time.perf_counter()
                timer_de_L_dc += end - start

                # 2b Jastrow
                if self.__hamiltonian_data.wavefunction_data.jastrow_data.jastrow_two_body_data is not None:
                    grad_ln_Psi_jas2b = grad_ln_Psi_h.jastrow_data.jastrow_two_body_data.jastrow_2b_param
                    logger.devel(f"grad_ln_Psi_jas2b.shape = {grad_ln_Psi_jas2b.shape}")
                    logger.devel(f"  grad_ln_Psi_jas2b = {grad_ln_Psi_jas2b}")
                    self.__stored_grad_ln_Psi_jas2b.append(grad_ln_Psi_jas2b)

                    """ for Linear method
                    grad_e_L_jas2b = grad_e_L_h.wavefunction_data.jastrow_data.jastrow_two_body_data.jastrow_2b_param
                    logger.devel(f"grad_e_L_jas2b.shape = {grad_e_L_jas2b.shape}")
                    logger.devel(f"  grad_e_L_jas2b = {grad_e_L_jas2b}")
                    self.__stored_grad_e_L_jas2b.append(grad_e_L_jas2b)
                    """

                # 3b Jastrow
                if self.__hamiltonian_data.wavefunction_data.jastrow_data.jastrow_three_body_data is not None:
                    grad_ln_Psi_jas1b3b_j_matrix = grad_ln_Psi_h.jastrow_data.jastrow_three_body_data.j_matrix
                    logger.devel(f"grad_ln_Psi_jas1b3b_j_matrix.shape={grad_ln_Psi_jas1b3b_j_matrix.shape}")
                    logger.devel(f"  grad_ln_Psi_jas1b3b_j_matrix = {grad_ln_Psi_jas1b3b_j_matrix}")
                    self.__stored_grad_ln_Psi_jas1b3b_j_matrix.append(grad_ln_Psi_jas1b3b_j_matrix)

                    """ for Linear method
                    grad_e_L_jas1b3b_j_matrix = grad_e_L_h.wavefunction_data.jastrow_data.jastrow_three_body_data.j_matrix
                    logger.devel(f"grad_e_L_jas1b3b_j_matrix.shape = {grad_e_L_jas1b3b_j_matrix.shape}")
                    logger.devel(f"  grad_e_L_jas1b3b_j_matrix = {grad_e_L_jas1b3b_j_matrix}")
                    self.__stored_grad_e_L_jas1b3b_j_matrix.append(grad_e_L_jas1b3b_j_matrix)
                    """

                # lambda_matrix
                grad_ln_Psi_lambda_matrix = grad_ln_Psi_h.geminal_data.lambda_matrix
                logger.devel(f"grad_ln_Psi_lambda_matrix.shape={grad_ln_Psi_lambda_matrix.shape}")
                logger.devel(f"  grad_ln_Psi_lambda_matrix = {grad_ln_Psi_lambda_matrix}")
                self.__stored_grad_ln_Psi_lambda_matrix.append(grad_ln_Psi_lambda_matrix)

                """ for Linear method
                grad_e_L_lambda_matrix = grad_e_L_h.wavefunction_data.geminal_data.lambda_matrix
                logger.devel(f"grad_e_L_lambda_matrix.shape = {grad_e_L_lambda_matrix.shape}")
                logger.devel(f"  grad_e_L_lambda_matrix = {grad_e_L_lambda_matrix}")
                self.__stored_grad_e_L_lambda_matrix.append(grad_e_L_lambda_matrix)
                """

            num_mcmc_done += 1

            # check max time
            mcmc_current = time.perf_counter()
            if max_time < mcmc_current - mcmc_total_start:
                logger.info(f"max_time = {max_time} sec. exceeds.")
                logger.info("break the mcmc loop.")
                break

        logger.info("End MCMC")
        logger.info("")

        # count up the mcmc counter
        # count up mcmc_counter
        self.__mcmc_counter += num_mcmc_done

        mcmc_total_end = time.perf_counter()
        timer_mcmc_total += mcmc_total_end - mcmc_total_start
        timer_misc = timer_mcmc_total - (
            timer_mcmc_update_init
            + timer_mcmc_update
            + timer_e_L
            + timer_de_L_dR_dr
            + timer_dln_Psi_dR_dr
            + timer_dln_Psi_dc
            + timer_de_L_dc
        )

        self.__timer_mcmc_total += timer_mcmc_total
        self.__timer_mcmc_update_init += timer_mcmc_update_init
        self.__timer_mcmc_update += timer_mcmc_update
        self.__timer_e_L += timer_e_L
        self.__timer_de_L_dR_dr += timer_de_L_dR_dr
        self.__timer_dln_Psi_dR_dr += timer_dln_Psi_dR_dr
        self.__timer_dln_Psi_dc += timer_dln_Psi_dc
        self.__timer_de_L_dc += timer_de_L_dc
        self.__timer_misc += timer_misc

        logger.info(f"Total elapsed time for MCMC {num_mcmc_done} steps. = {timer_mcmc_total:.2f} sec.")
        logger.info(f"Pre-compilation time for MCMC = {timer_mcmc_update_init:.2f} sec.")
        logger.info(f"Net total time for MCMC = {timer_mcmc_total - timer_mcmc_update_init:.2f} sec.")
        logger.info(f"Elapsed times per MCMC step, averaged over {num_mcmc_done} steps.")
        logger.info(f"  Time for MCMC update = {timer_mcmc_update / num_mcmc_done * 10**3:.2f} msec.")
        logger.info(f"  Time for computing e_L = {timer_e_L / num_mcmc_done * 10**3:.2f} msec.")
        logger.info(f"  Time for computing de_L/dR and de_L/dr = {timer_de_L_dR_dr / num_mcmc_done * 10**3:.2f} msec.")
        logger.info(f"  Time for computing dln_Psi/dR and dln_Psi/dr = {timer_dln_Psi_dR_dr / num_mcmc_done * 10**3:.2f} msec.")
        logger.info(f"  Time for computing dln_Psi/dc = {timer_dln_Psi_dc / num_mcmc_done * 10**3:.2f} msec.")
        logger.info(f"  Time for computing de_L/dc = {timer_de_L_dc / num_mcmc_done * 10**3:.2f} msec.")
        logger.info(f"  Time for misc. (others) = {timer_misc / num_mcmc_done * 10**3:.2f} msec.")
        logger.info(
            f"Acceptance ratio is {self.__accepted_moves / (self.__accepted_moves + self.__rejected_moves) * 100:.3f} %"
        )
        logger.info("")

    # hamiltonian
    @property
    def hamiltonian_data(self):
        """Return hamiltonian_data."""
        return self.__hamiltonian_data

    @hamiltonian_data.setter
    def hamiltonian_data(self, hamiltonian_data):
        """Set hamiltonian_data."""
        if self.__comput_param_deriv and not self.__comput_position_deriv:
            self.__hamiltonian_data = Hamiltonian_data_deriv_params.from_base(hamiltonian_data)
        # bug?
        # elif not self.__comput_param_deriv and self.__comput_position_deriv:
        #    self.__hamiltonian_data = Hamiltonian_data_deriv_R.from_base(hamiltonian_data)
        else:
            self.__hamiltonian_data = hamiltonian_data
        self.__init_attributes()

    # dimensions of observables
    @property
    def mcmc_counter(self) -> int:
        """Return current MCMC counter."""
        return self.__mcmc_counter

    @property
    def num_walkers(self):
        """The number of walkers."""
        return self.__num_walkers

    # weights
    @property
    def w_L(self) -> npt.NDArray:
        """Return the stored weight array. dim: (mcmc_counter, num_walkers)."""
        # self.__stored_w_L = np.ones((self.mcmc_counter, self.num_walkers))  # tentative
        return np.array(self.__stored_w_L)

    # observables
    @property
    def e_L(self) -> npt.NDArray:
        """Return the stored e_L array. dim: (mcmc_counter, num_walkers)."""
        return np.array(self.__stored_e_L)

    @property
    def de_L_dR(self) -> npt.NDArray:
        """Return the stored de_L/dR array. dim: (mcmc_counter, num_walkers)."""
        return np.array(self.__stored_grad_e_L_dR)

    @property
    def de_L_dr_up(self) -> npt.NDArray:
        """Return the stored de_L/dr_up array. dim: (mcmc_counter, num_walkers, num_electrons_up, 3)."""
        return np.array(self.__stored_grad_e_L_r_up)

    @property
    def de_L_dr_dn(self) -> npt.NDArray:
        """Return the stored de_L/dr_dn array. dim: (mcmc_counter, num_walkers, num_electrons_dn, 3)."""
        return np.array(self.__stored_grad_e_L_r_dn)

    @property
    def dln_Psi_dr_up(self) -> npt.NDArray:
        """Return the stored dln_Psi/dr_up array. dim: (mcmc_counter, num_walkers, num_electrons_up, 3)."""
        return np.array(self.__stored_grad_ln_Psi_r_up)

    @property
    def dln_Psi_dr_dn(self) -> npt.NDArray:
        """Return the stored dln_Psi/dr_down array. dim: (mcmc_counter, num_walkers, num_electrons_dn, 3)."""
        return np.array(self.__stored_grad_ln_Psi_r_dn)

    @property
    def dln_Psi_dR(self) -> npt.NDArray:
        """Return the stored dln_Psi/dR array. dim: (mcmc_counter, num_walkers, num_atoms, 3)."""
        return np.array(self.__stored_grad_ln_Psi_dR)

    @property
    def omega_up(self) -> npt.NDArray:
        """Return the stored Omega (for up electrons) array. dim: (mcmc_counter, num_walkers, num_atoms, num_electrons_up)."""
        return np.array(self.__stored_omega_up)

    @property
    def omega_dn(self) -> npt.NDArray:
        """Return the stored Omega (for down electrons) array. dim: (mcmc_counter, num_walkers, num_atoms, num_electons_dn)."""
        return np.array(self.__stored_omega_dn)

    @property
    def domega_dr_up(self) -> npt.NDArray:
        """Return the stored dOmega/dr_up array. dim: (mcmc_counter, num_walkers, num_electons_dn, 3)."""
        return np.array(self.__stored_grad_omega_r_up)

    @property
    def domega_dr_dn(self) -> npt.NDArray:
        """Return the stored dOmega/dr_dn array. dim: (mcmc_counter, num_walkers, num_electons_dn, 3)."""
        return np.array(self.__stored_grad_omega_r_dn)

    @property
    def dln_Psi_dc_jas_2b(self) -> npt.NDArray:
        """Return the stored dln_Psi/dc_J2 array. dim: (mcmc_counter, num_walkers, num_J2_param)."""
        return np.array(self.__stored_grad_ln_Psi_jas2b)

    @property
    def dln_Psi_dc_jas_1b3b(self) -> npt.NDArray:
        """Return the stored dln_Psi/dc_J1_3 array. dim: (mcmc_counter, num_walkers, num_J1_J3_param)."""
        return np.array(self.__stored_grad_ln_Psi_jas1b3b_j_matrix)

    '''
    @property
    def de_L_dc_jas_2b(self) -> npt.NDArray:
        """Return the stored de_L/dc_J2 array. dim: (mcmc_counter, num_walkers, num_J2_param)."""
        return np.array(self.__stored_grad_e_L_jas2b)

    @property
    def de_L_dc_jas_1b3b(self) -> npt.NDArray:
        """Return the stored de_L/dc_J1_3 array. dim: (mcmc_counter, num_walkers, num_J1_J3_param)."""
        return np.array(self.__stored_grad_e_L_jas1b3b_j_matrix)
    '''

    @property
    def dln_Psi_dc_lambda_matrix(self) -> npt.NDArray:
        """Return the stored dln_Psi/dc_lambda_matrix array. dim: (mcmc_counter, num_walkers, num_lambda_matrix_param)."""
        return np.array(self.__stored_grad_ln_Psi_lambda_matrix)

    '''
    @property
    def de_L_dc_lambda_matrix(self) -> npt.NDArray:
        """Return the stored de_L/dc_lambda_matrix array. dim: (mcmc_counter, num_walkers, num_lambda_matrix_param)."""
        return np.array(self.__stored_grad_e_L_lambda_matrix)
    '''

    # dict for WF optimization
    @property
    def opt_param_dict(self):
        """Return a dictionary containing information about variational parameters to be optimized.

        Refactoring in progress.

        Return:
            dc_param_list (list): labels of the parameters with derivatives computed.
            dln_Psi_dc_list (list): dln_Psi_dc instances computed by JAX-grad.
            dc_size_list (list): sizes of dln_Psi_dc instances
            dc_shape_list (list): shapes of dln_Psi_dc instances
            dc_flattened_index_list (list): indices of dln_Psi_dc instances for the flattened parameter
        #
        """
        dc_param_list = []
        dln_Psi_dc_list = []
        # de_L_dc_list = [] # for linear method
        dc_size_list = []
        dc_shape_list = []
        dc_flattened_index_list = []

        if self.__comput_param_deriv:
            # jastrow 2-body
            if self.hamiltonian_data.wavefunction_data.jastrow_data.jastrow_two_body_data is not None:
                dc_param = "j2_param"
                dln_Psi_dc = self.dln_Psi_dc_jas_2b
                # de_L_dc = self.de_L_dc_jas_2b # for linear method
                dc_size = 1
                dc_shape = (1,)
                dc_flattened_index = [len(dc_param_list)] * dc_size

                dc_param_list.append(dc_param)
                dln_Psi_dc_list.append(dln_Psi_dc)
                # de_L_dc_list.append(de_L_dc) # for linear method
                dc_size_list.append(dc_size)
                dc_shape_list.append(dc_shape)
                dc_flattened_index_list += dc_flattened_index

            # jastrow 3-body
            if self.hamiltonian_data.wavefunction_data.jastrow_data.jastrow_three_body_data is not None:
                dc_param = "j3_matrix"
                dln_Psi_dc = self.dln_Psi_dc_jas_1b3b
                # de_L_dc = self.de_L_dc_jas_1b3b # for linear method
                dc_size = self.hamiltonian_data.wavefunction_data.jastrow_data.jastrow_three_body_data.j_matrix.size
                dc_shape = self.hamiltonian_data.wavefunction_data.jastrow_data.jastrow_three_body_data.j_matrix.shape
                dc_flattened_index = [len(dc_param_list)] * dc_size

                dc_param_list.append(dc_param)
                dln_Psi_dc_list.append(dln_Psi_dc)
                # de_L_dc_list.append(de_L_dc) # for linear method
                dc_size_list.append(dc_size)
                dc_shape_list.append(dc_shape)
                dc_flattened_index_list += dc_flattened_index

            # lambda_matrix
            dc_param = "lambda_matrix"
            dln_Psi_dc = self.dln_Psi_dc_lambda_matrix
            # de_L_dc = self.de_L_dc_lambda # for linear method
            dc_size = self.hamiltonian_data.wavefunction_data.geminal_data.lambda_matrix.size
            dc_shape = self.hamiltonian_data.wavefunction_data.geminal_data.lambda_matrix.shape
            dc_flattened_index = [len(dc_param_list)] * dc_size

            dc_param_list.append(dc_param)
            dln_Psi_dc_list.append(dln_Psi_dc)
            # de_L_dc_list.append(de_L_dc) # for linear method
            dc_size_list.append(dc_size)
            dc_shape_list.append(dc_shape)
            dc_flattened_index_list += dc_flattened_index

        return {
            "dc_param_list": dc_param_list,
            "dln_Psi_dc_list": dln_Psi_dc_list,
            # "de_L_dc_list": de_L_dc_list, # for linear method
            "dc_size_list": dc_size_list,
            "dc_shape_list": dc_shape_list,
            "dc_flattened_index_list": dc_flattened_index_list,
        }


# accumurate weights
@partial(jit, static_argnums=1)
def compute_G_L(w_L, num_gfmc_collect_steps):
    """Return accumulate weights for multi-dimensional w_L.

    Note: The dimension of w_L is (num_mcmc, num_walkers)

    """
    A, x = w_L.shape

    def get_slice(n):
        return jax.lax.dynamic_slice(w_L, (n - num_gfmc_collect_steps, 0), (num_gfmc_collect_steps, x))

    indices = jnp.arange(num_gfmc_collect_steps, A)
    G_L_matrix = vmap(get_slice)(indices)  # (A - num_gfmc_collect_steps, num_gfmc_collect_steps, x)
    G_L = jnp.prod(G_L_matrix, axis=1)  # (A - num_gfmc_collect_steps, x)

    return G_L


class GFMC:
    """GFMC class. Runing GFMC with multiple walkers.

    Args:
        hamiltonian_data (Hamiltonian_data): an instance of Hamiltonian_data
        num_walkers (int): the number of walkers
        mcmc_seed (int): seed for the MCMC chain.
        E_scf (float): Self-consistent E (Hartree)
        gamma (float): Reguralization of projection
        alat (float): discretized grid length (bohr)
        non_local_move (str):
            treatment of the spin-flip term. tmove (Casula's T-move) or dtmove (Determinant Locality Approximation with Casula's T-move)
            Valid only for ECP calculations. Do not specify this value for all-electron calculations.
        comput_position_deriv (bool): if True, compute the derivatives of E wrt. atomic positions.
    """

    def __init__(
        self,
        hamiltonian_data: Hamiltonian_data = None,
        num_walkers: int = 40,
        num_mcmc_per_measurement: int = 16,
        num_gfmc_collect_steps: int = 5,
        mcmc_seed: int = 34467,
        E_scf: float = 0.0,
        gamma: float = 0.1,
        alat: float = 0.1,
        non_local_move: str = "tmove",
        comput_position_deriv: bool = False,
    ) -> None:
        """Init.

        Initialize a GFMC class, creating list holding results, etc...

        """
        self.__hamiltonian_data = hamiltonian_data
        self.__num_walkers = num_walkers
        self.__num_mcmc_per_measurement = num_mcmc_per_measurement
        self.__num_gfmc_collect_steps = num_gfmc_collect_steps
        self.__mcmc_seed = mcmc_seed
        self.__E_scf = E_scf
        self.__gamma = gamma
        self.__alat = alat
        self.__non_local_move = non_local_move

        self.__num_survived_walkers = 0
        self.__num_killed_walkers = 0

        # timer for GFMC
        self.__timer_gfmc_init = 0.0
        self.__timer_gfmc_total = 0.0
        self.__timer_projection_init = 0.0
        self.__timer_projection_total = 0.0
        self.__timer_branching = 0.0
        # time for observables
        self.__timer_e_L = 0.0
        self.__timer_de_L_dR_dr = 0.0
        self.__timer_dln_Psi_dR_dr = 0.0
        self.__timer_dln_Psi_dc = 0.0
        self.__timer_de_L_dc = 0.0
        self.__timer_misc = 0.0

        # derivative flags
        self.__comput_position_deriv = comput_position_deriv

        start = time.perf_counter()
        # Initialization
        self.__mpi_seed = self.__mcmc_seed * (mpi_rank + 1)
        self.__jax_PRNG_key = jax.random.PRNGKey(self.__mpi_seed)
        self.__jax_PRNG_key_list_init = jnp.array(
            [jax.random.fold_in(self.__jax_PRNG_key, nw) for nw in range(self.__num_walkers)]
        )
        self.__jax_PRNG_key_list = self.__jax_PRNG_key_list_init

        # Place electrons around each nucleus
        num_electron_up = hamiltonian_data.wavefunction_data.geminal_data.num_electron_up
        num_electron_dn = hamiltonian_data.wavefunction_data.geminal_data.num_electron_dn

        r_carts_up_list = []
        r_carts_dn_list = []

        np.random.seed(self.__mpi_seed)
        for _ in range(self.__num_walkers):
            # Initialization
            r_carts_up = []
            r_carts_dn = []

            total_electrons = 0

            if hamiltonian_data.coulomb_potential_data.ecp_flag:
                charges = np.array(hamiltonian_data.structure_data.atomic_numbers) - np.array(
                    hamiltonian_data.coulomb_potential_data.z_cores
                )
            else:
                charges = np.array(hamiltonian_data.structure_data.atomic_numbers)

            coords = hamiltonian_data.structure_data.positions_cart_np

            # Place electrons around each nucleus
            for i in range(len(coords)):
                charge = charges[i]
                num_electrons = int(np.round(charge))  # Number of electrons to place based on the charge

                # Retrieve the position coordinates
                x, y, z = coords[i]

                # Place electrons
                for _ in range(num_electrons):
                    # Calculate distance range
                    distance = np.random.uniform(0.1, 2.0)
                    theta = np.random.uniform(0, np.pi)
                    phi = np.random.uniform(0, 2 * np.pi)

                    # Convert spherical to Cartesian coordinates
                    dx = distance * np.sin(theta) * np.cos(phi)
                    dy = distance * np.sin(theta) * np.sin(phi)
                    dz = distance * np.cos(theta)

                    # Position of the electron
                    electron_position = np.array([x + dx, y + dy, z + dz])

                    # Assign spin
                    if len(r_carts_up) < num_electron_up:
                        r_carts_up.append(electron_position)
                    else:
                        r_carts_dn.append(electron_position)

                total_electrons += num_electrons

            # Handle surplus electrons
            remaining_up = num_electron_up - len(r_carts_up)
            remaining_dn = num_electron_dn - len(r_carts_dn)

            # Randomly place any remaining electrons
            for _ in range(remaining_up):
                r_carts_up.append(np.random.choice(coords) + np.random.normal(scale=0.1, size=3))
            for _ in range(remaining_dn):
                r_carts_dn.append(np.random.choice(coords) + np.random.normal(scale=0.1, size=3))

            r_carts_up_list.append(r_carts_up)
            r_carts_dn_list.append(r_carts_dn)

        self.__latest_r_up_carts = jnp.array(r_carts_up_list)
        self.__latest_r_dn_carts = jnp.array(r_carts_dn_list)

        logger.info(f"The number of MPI process = {mpi_size}.")
        logger.info(f"The number of walkers assigned for each MPI process = {self.__num_walkers}.")

        logger.debug(f"initial r_up_carts= {self.__latest_r_up_carts}")
        logger.debug(f"initial r_dn_carts = {self.__latest_r_dn_carts}")
        logger.debug(f"initial r_up_carts.shape = {self.__latest_r_up_carts.shape}")
        logger.debug(f"initial r_dn_carts.shape = {self.__latest_r_dn_carts.shape}")
        logger.info("")

        # SWCT data
        self.__swct_data = SWCT_data(structure=self.__hamiltonian_data.structure_data)

        # print out structure info
        logger.info("Structure information:")
        self.__hamiltonian_data.structure_data.logger_info()
        logger.info("")

        logger.info("Compilation of fundamental functions starts.")

        logger.info("  Compilation e_L starts.")
        _ = compute_kinetic_energy_api(
            wavefunction_data=self.__hamiltonian_data.wavefunction_data,
            r_up_carts=self.__latest_r_up_carts[0],
            r_dn_carts=self.__latest_r_dn_carts[0],
        )
        _, _, _ = compute_discretized_kinetic_energy_api(
            alat=self.__alat,
            wavefunction_data=self.__hamiltonian_data.wavefunction_data,
            r_up_carts=self.__latest_r_up_carts[0],
            r_dn_carts=self.__latest_r_dn_carts[0],
            RT=jnp.eye(3, 3),
        )
        _ = _compute_bare_coulomb_potential_jax(
            coulomb_potential_data=self.__hamiltonian_data.coulomb_potential_data,
            r_up_carts=self.__latest_r_up_carts[0],
            r_dn_carts=self.__latest_r_dn_carts[0],
        )
        _ = _compute_ecp_local_parts_all_pairs_jax(
            coulomb_potential_data=self.__hamiltonian_data.coulomb_potential_data,
            r_up_carts=self.__latest_r_up_carts[0],
            r_dn_carts=self.__latest_r_dn_carts[0],
        )
        if self.__non_local_move == "tmove":
            _, _, _, _ = _compute_ecp_non_local_parts_nearest_neighbors_jax(
                coulomb_potential_data=self.__hamiltonian_data.coulomb_potential_data,
                wavefunction_data=self.__hamiltonian_data.wavefunction_data,
                r_up_carts=self.__latest_r_up_carts[0],
                r_dn_carts=self.__latest_r_dn_carts[0],
                flag_determinant_only=False,
            )
        elif self.__non_local_move == "dltmove":
            _, _, _, _ = _compute_ecp_non_local_parts_nearest_neighbors_jax(
                coulomb_potential_data=self.__hamiltonian_data.coulomb_potential_data,
                wavefunction_data=self.__hamiltonian_data.wavefunction_data,
                r_up_carts=self.__latest_r_up_carts[0],
                r_dn_carts=self.__latest_r_dn_carts[0],
                flag_determinant_only=True,
            )
        else:
            logger.error(f"non_local_move = {self.__non_local_move} is not yet implemented.")
            raise NotImplementedError

        _ = compute_G_L(np.zeros((self.__num_gfmc_collect_steps * 2, 1)), self.__num_gfmc_collect_steps)

        end = time.perf_counter()
        self.__timer_gfmc_init += end - start
        logger.info("  Compilation e_L is done.")

        if self.__comput_position_deriv:
            logger.info("  Compilation dln_Psi/dR starts.")
            start = time.perf_counter()
            _, _, _ = grad(evaluate_ln_wavefunction_api, argnums=(0, 1, 2))(
                self.__hamiltonian_data.wavefunction_data,
                self.__latest_r_up_carts[0],
                self.__latest_r_dn_carts[0],
            )
            end = time.perf_counter()
            logger.info("  Compilation dln_Psi/dR is done.")
            logger.info(f"  Elapsed Time = {end - start:.2f} sec.")
            self.__timer_gfmc_init += end - start

            logger.info("  Compilation domega/dR starts.")
            start = time.perf_counter()
            _ = evaluate_swct_domega_api(
                self.__swct_data,
                self.__latest_r_up_carts[0],
            )
            end = time.perf_counter()
            logger.info("  Compilation domega/dR is done.")
            logger.info(f"  Elapsed Time = {end - start:.2f} sec.")
            self.__timer_gfmc_init += end - start

        logger.info("Compilation of fundamental functions is done.")
        logger.info(f"Elapsed Time = {self.__timer_gfmc_init:.2f} sec.")
        logger.info("")

        # init attributes
        self.__init_attributes()

    def __init_attributes(self):
        # mcmc counter
        self.__mcmc_counter = 0

        # gfmc accepted/rejected moves
        self.__accepted_moves = 0
        self.__rejected_moves = 0

        # stored local energy (w_L)
        self.__stored_w_L = []

        # stored local energy (e_L)
        self.__stored_e_L = []

        # stored de_L / dR
        self.__stored_grad_e_L_dR = []

        # stored de_L / dr_up
        self.__stored_grad_e_L_r_up = []

        # stored de_L / dr_dn
        self.__stored_grad_e_L_r_dn = []

        # stored ln_Psi
        self.__stored_ln_Psi = []

        # stored dln_Psi / dr_up
        self.__stored_grad_ln_Psi_r_up = []

        # stored dln_Psi / dr_dn
        self.__stored_grad_ln_Psi_r_dn = []

        # stored dln_Psi / dR
        self.__stored_grad_ln_Psi_dR = []

        # stored Omega_up (SWCT)
        self.__stored_omega_up = []

        # stored Omega_dn (SWCT)
        self.__stored_omega_dn = []

        # stored sum_i d omega/d r_i for up spins (SWCT)
        self.__stored_grad_omega_r_up = []

        # stored sum_i d omega/d r_i for dn spins (SWCT)
        self.__stored_grad_omega_r_dn = []

        # total number of electrons
        self.__total_electrons = len(self.__latest_r_up_carts[0]) + len(self.__latest_r_dn_carts[0])

        # charges
        if self.__hamiltonian_data.coulomb_potential_data.ecp_flag:
            self.__charges = jnp.array(self.__hamiltonian_data.structure_data.atomic_numbers) - jnp.array(
                self.__hamiltonian_data.coulomb_potential_data.z_cores
            )
        else:
            self.__charges = jnp.array(self.__hamiltonian_data.structure_data.atomic_numbers)

        # coords
        self.__coords = jnp.array(self.__hamiltonian_data.structure_data.positions_cart_np)

    def run(self, num_mcmc_steps: int = 50, max_time: int = 86400) -> None:
        """Run LRDMC with multiple walkers.

        Args:
            num_branching (int): number of branching (reconfiguration of walkers).
            max_time (int): maximum time in sec.
        """
        # init E_scf
        E_scf = self.__E_scf

        # initialize numpy random seed
        np.random.seed(self.__mpi_seed)

        # set timer
        timer_projection_init = 0.0
        timer_projection_total = 0.0
        timer_e_L = 0.0
        timer_de_L_dR_dr = 0.0
        timer_dln_Psi_dR_dr = 0.0
        timer_dln_Psi_dc = 0.0
        timer_de_L_dc = 0.0
        timer_reconfiguration = 0.0

        gfmc_total_start = time.perf_counter()

        # projection function.
        start_init = time.perf_counter()
        logger.info("Start compilation of the GFMC projection funciton.")

        @jit
        def generate_rotation_matrix(alpha, beta, gamma):
            # Precompute all necessary cosines and sines
            cos_a, sin_a = jnp.cos(alpha), jnp.sin(alpha)
            cos_b, sin_b = jnp.cos(beta), jnp.sin(beta)
            cos_g, sin_g = jnp.cos(gamma), jnp.sin(gamma)

            # Combine the rotations directly
            R = jnp.array(
                [
                    [cos_b * cos_g, cos_g * sin_a * sin_b - cos_a * sin_g, sin_a * sin_g + cos_a * cos_g * sin_b],
                    [cos_b * sin_g, cos_a * cos_g + sin_a * sin_b * sin_g, cos_a * sin_b * sin_g - cos_g * sin_a],
                    [-sin_b, cos_b * sin_a, cos_a * cos_b],
                ]
            )
            return R

        @partial(jit, static_argnums=6)
        def _projection(
            init_w_L: float,
            init_r_up_carts: jax.Array,
            init_r_dn_carts: jax.Array,
            init_jax_PRNG_key: jax.Array,
            E_scf: float,
            num_mcmc_per_measurement: int,
            non_local_move: bool,
        ):
            """Do projection, compatible with vmap.

            Do projection for a set of (r_up_cart, r_dn_cart).

            Args:
                E(float): trial total energy
                init_w_L (float): weight before projection
                init_r_up_carts (N_e^up, 3) before projection
                init_r_dn_carts (N_e^dn, 3) before projection
            Returns:
                latest_w_L (float): weight after the final projection
                latest_r_up_carts (N_e^up, 3) after the final projection
                latest_r_dn_carts (N_e^dn, 3) after the final projection
            """
            logger.debug(f"init_jax_PRNG_key={init_jax_PRNG_key}")

            @jit
            def body_fun(_, carry):
                w_L, r_up_carts, r_dn_carts, jax_PRNG_key = carry
                # compute non-diagonal grids and elements (kinetic)

                # generate a random rotation matrix
                jax_PRNG_key, subkey = jax.random.split(jax_PRNG_key)
                alpha, beta, gamma = jax.random.uniform(
                    subkey, shape=(3,), minval=-2 * jnp.pi, maxval=2 * jnp.pi
                )  # Rotation angle around the x,y,z-axis (in radians)

                R = generate_rotation_matrix(alpha, beta, gamma)  # Rotate in the order x -> y -> z

                # compute discretized kinetic energy and mesh (with a random rotation)
                mesh_kinetic_part_r_up_carts, mesh_kinetic_part_r_dn_carts, elements_non_diagonal_kinetic_part = (
                    compute_discretized_kinetic_energy_api(
                        alat=self.__alat,
                        wavefunction_data=self.__hamiltonian_data.wavefunction_data,
                        r_up_carts=r_up_carts,
                        r_dn_carts=r_dn_carts,
                        RT=R.T,
                    )
                )
                elements_non_diagonal_kinetic_part_FN = jnp.minimum(elements_non_diagonal_kinetic_part, 0.0)
                diagonal_kinetic_part_SP = jnp.sum(jnp.maximum(elements_non_diagonal_kinetic_part, 0.0))
                non_diagonal_sum_hamiltonian_kinetic = jnp.sum(elements_non_diagonal_kinetic_part_FN)

                # compute diagonal elements, kinetic part
                diagonal_kinetic_continuum = compute_kinetic_energy_api(
                    wavefunction_data=self.__hamiltonian_data.wavefunction_data,
                    r_up_carts=r_up_carts,
                    r_dn_carts=r_dn_carts,
                )
                diagonal_kinetic_discretized = -1.0 * jnp.sum(elements_non_diagonal_kinetic_part)

                # compute diagonal elements, bare couloumb
                diagonal_bare_coulomb_part = _compute_bare_coulomb_potential_jax(
                    coulomb_potential_data=self.__hamiltonian_data.coulomb_potential_data,
                    r_up_carts=r_up_carts,
                    r_dn_carts=r_dn_carts,
                )

                # """ if-else for all-ele, ecp with tmove, and ecp with dltmove
                # with ECP
                if self.__hamiltonian_data.coulomb_potential_data.ecp_flag:
                    # compute local energy, i.e., sum of all the hamiltonian (with importance sampling)
                    # ecp local
                    diagonal_ecp_local_part = _compute_ecp_local_parts_all_pairs_jax(
                        coulomb_potential_data=self.__hamiltonian_data.coulomb_potential_data,
                        r_up_carts=r_up_carts,
                        r_dn_carts=r_dn_carts,
                    )

                    if non_local_move == "tmove":
                        # ecp non-local (t-move)
                        mesh_non_local_ecp_part_r_up_carts, mesh_non_local_ecp_part_r_dn_carts, V_nonlocal, _ = (
                            _compute_ecp_non_local_parts_nearest_neighbors_jax(
                                coulomb_potential_data=self.__hamiltonian_data.coulomb_potential_data,
                                wavefunction_data=self.__hamiltonian_data.wavefunction_data,
                                r_up_carts=r_up_carts,
                                r_dn_carts=r_dn_carts,
                                flag_determinant_only=False,
                            )
                        )

                        V_nonlocal_FN = jnp.minimum(V_nonlocal, 0.0)
                        diagonal_ecp_part_SP = jnp.sum(jnp.maximum(V_nonlocal, 0.0))
                        non_diagonal_sum_hamiltonian_ecp = jnp.sum(V_nonlocal_FN)
                        non_diagonal_sum_hamiltonian = non_diagonal_sum_hamiltonian_kinetic + non_diagonal_sum_hamiltonian_ecp

                        diagonal_sum_hamiltonian = (
                            diagonal_kinetic_continuum
                            + diagonal_kinetic_discretized
                            + diagonal_bare_coulomb_part
                            + diagonal_ecp_local_part
                            + diagonal_kinetic_part_SP
                            + diagonal_ecp_part_SP
                        )

                    elif non_local_move == "dltmove":
                        mesh_non_local_ecp_part_r_up_carts, mesh_non_local_ecp_part_r_dn_carts, V_nonlocal, _ = (
                            _compute_ecp_non_local_parts_nearest_neighbors_jax(
                                coulomb_potential_data=self.__hamiltonian_data.coulomb_potential_data,
                                wavefunction_data=self.__hamiltonian_data.wavefunction_data,
                                r_up_carts=r_up_carts,
                                r_dn_carts=r_dn_carts,
                                flag_determinant_only=True,
                            )
                        )

                        V_nonlocal_FN = jnp.minimum(V_nonlocal, 0.0)
                        diagonal_ecp_part_SP = jnp.sum(jnp.maximum(V_nonlocal, 0.0))

                        Jastrow_ratio = compute_ratio_Jastrow_part_api(
                            jastrow_data=self.__hamiltonian_data.wavefunction_data.jastrow_data,
                            old_r_up_carts=r_up_carts,
                            old_r_dn_carts=r_dn_carts,
                            new_r_up_carts_arr=mesh_non_local_ecp_part_r_up_carts,
                            new_r_dn_carts_arr=mesh_non_local_ecp_part_r_dn_carts,
                        )
                        V_nonlocal_FN = V_nonlocal_FN * Jastrow_ratio

                        non_diagonal_sum_hamiltonian_ecp = jnp.sum(V_nonlocal_FN)
                        non_diagonal_sum_hamiltonian = non_diagonal_sum_hamiltonian_kinetic + non_diagonal_sum_hamiltonian_ecp

                        diagonal_sum_hamiltonian = (
                            diagonal_kinetic_continuum
                            + diagonal_kinetic_discretized
                            + diagonal_bare_coulomb_part
                            + diagonal_ecp_local_part
                            + diagonal_kinetic_part_SP
                            + diagonal_ecp_part_SP
                        )

                    else:
                        logger.error(f"non_local_move = {self.__non_local_move} is not yet implemented.")
                        raise NotImplementedError

                    # probability
                    p_list = jnp.concatenate([jnp.ravel(elements_non_diagonal_kinetic_part_FN), jnp.ravel(V_nonlocal_FN)])
                    non_diagonal_move_probabilities = p_list / p_list.sum()
                    non_diagonal_move_mesh_r_up_carts = jnp.concatenate(
                        [mesh_kinetic_part_r_up_carts, mesh_non_local_ecp_part_r_up_carts], axis=0
                    )
                    non_diagonal_move_mesh_r_dn_carts = jnp.concatenate(
                        [mesh_kinetic_part_r_dn_carts, mesh_non_local_ecp_part_r_dn_carts], axis=0
                    )

                # with all electrons
                else:
                    # compute local energy, i.e., sum of all the hamiltonian (with importance sampling)
                    p_list = jnp.ravel(elements_non_diagonal_kinetic_part_FN)
                    non_diagonal_move_probabilities = p_list / p_list.sum()
                    non_diagonal_move_mesh_r_up_carts = mesh_kinetic_part_r_up_carts
                    non_diagonal_move_mesh_r_dn_carts = mesh_kinetic_part_r_dn_carts

                    diagonal_sum_hamiltonian = (
                        diagonal_kinetic_continuum
                        + diagonal_kinetic_discretized
                        + diagonal_bare_coulomb_part
                        + diagonal_ecp_local_part
                        + diagonal_kinetic_part_SP
                        + diagonal_ecp_part_SP
                    )

                # compute b_L_bar
                b_x_bar = -1.0 * non_diagonal_sum_hamiltonian
                logger.debug(f"  b_x_bar={b_x_bar}")

                # compute bar_b_L
                logger.debug(f"  diagonal_sum_hamiltonian={diagonal_sum_hamiltonian}")
                logger.debug(f"  E_scf={E_scf}")
                b_x = 1.0 / (diagonal_sum_hamiltonian - E_scf) ** (1.0 + self.__gamma * self.__alat**2) * b_x_bar
                logger.debug(f"  b_x={b_x}")

                # update weight
                logger.debug(f"  old: w_L={w_L}")
                w_L = w_L * b_x
                logger.debug(f"  new: w_L={w_L}")

                # electron position update
                # random choice
                jax_PRNG_key, subkey = jax.random.split(jax_PRNG_key)
                cdf = jnp.cumsum(non_diagonal_move_probabilities)
                random_value = jax.random.uniform(subkey, minval=0.0, maxval=1.0)
                k = jnp.searchsorted(cdf, random_value)
                logger.debug(f"len(non_diagonal_move_probabilities) = {len(non_diagonal_move_probabilities)}.")
                logger.debug(f"chosen update electron index, k = {k}.")
                logger.debug(f"old: r_up_carts = {r_up_carts}")
                logger.debug(f"old: r_dn_carts = {r_dn_carts}")
                r_up_carts = non_diagonal_move_mesh_r_up_carts[k]
                r_dn_carts = non_diagonal_move_mesh_r_dn_carts[k]
                logger.debug(f"new: r_up_carts={r_up_carts}.")
                logger.debug(f"new: r_dn_carts={r_dn_carts}.")

                carry = (w_L, r_up_carts, r_dn_carts, jax_PRNG_key)
                return carry

            latest_w_L, latest_r_up_carts, latest_r_dn_carts, latest_jax_PRNG_key = jax.lax.fori_loop(
                0, num_mcmc_per_measurement, body_fun, (init_w_L, init_r_up_carts, init_r_dn_carts, init_jax_PRNG_key)
            )

            return (latest_w_L, latest_r_up_carts, latest_r_dn_carts, latest_jax_PRNG_key)

        @partial(jit, static_argnums=4)
        def _compute_V_elements(
            hamiltonian_data: Hamiltonian_data,
            r_up_carts: jax.Array,
            r_dn_carts: jax.Array,
            jax_PRNG_key: jax.Array,
            non_local_move: bool,
        ):
            # compute non-diagonal grids and elements (kinetic)

            # generate a random rotation matrix
            jax_PRNG_key, subkey = jax.random.split(jax_PRNG_key)
            alpha, beta, gamma = jax.random.uniform(
                subkey, shape=(3,), minval=-2 * jnp.pi, maxval=2 * jnp.pi
            )  # Rotation angle around the x,y,z-axis (in radians)

            R = generate_rotation_matrix(alpha, beta, gamma)  # Rotate in the order x -> y -> z

            # compute discretized kinetic energy and mesh (with a random rotation)
            _, _, elements_non_diagonal_kinetic_part = compute_discretized_kinetic_energy_api(
                alat=self.__alat,
                wavefunction_data=hamiltonian_data.wavefunction_data,
                r_up_carts=r_up_carts,
                r_dn_carts=r_dn_carts,
                RT=R.T,
            )
            elements_non_diagonal_kinetic_part_FN = jnp.minimum(elements_non_diagonal_kinetic_part, 0.0)
            diagonal_kinetic_part_SP = jnp.sum(jnp.maximum(elements_non_diagonal_kinetic_part, 0.0))
            non_diagonal_sum_hamiltonian_kinetic = jnp.sum(elements_non_diagonal_kinetic_part_FN)

            # compute diagonal elements, kinetic part
            diagonal_kinetic_continuum = compute_kinetic_energy_api(
                wavefunction_data=hamiltonian_data.wavefunction_data,
                r_up_carts=r_up_carts,
                r_dn_carts=r_dn_carts,
            )
            diagonal_kinetic_discretized = -1.0 * jnp.sum(elements_non_diagonal_kinetic_part)

            # compute diagonal elements, bare couloumb
            diagonal_bare_coulomb_part = _compute_bare_coulomb_potential_jax(
                coulomb_potential_data=hamiltonian_data.coulomb_potential_data,
                r_up_carts=r_up_carts,
                r_dn_carts=r_dn_carts,
            )

            # with ECP
            if hamiltonian_data.coulomb_potential_data.ecp_flag:
                # ecp local
                diagonal_ecp_local_part = _compute_ecp_local_parts_all_pairs_jax(
                    coulomb_potential_data=hamiltonian_data.coulomb_potential_data,
                    r_up_carts=r_up_carts,
                    r_dn_carts=r_dn_carts,
                )

                if non_local_move == "tmove":
                    # ecp non-local (t-move)
                    mesh_non_local_ecp_part_r_up_carts, mesh_non_local_ecp_part_r_dn_carts, V_nonlocal, _ = (
                        _compute_ecp_non_local_parts_nearest_neighbors_jax(
                            coulomb_potential_data=hamiltonian_data.coulomb_potential_data,
                            wavefunction_data=hamiltonian_data.wavefunction_data,
                            r_up_carts=r_up_carts,
                            r_dn_carts=r_dn_carts,
                            flag_determinant_only=False,
                        )
                    )

                    V_nonlocal_FN = jnp.minimum(V_nonlocal, 0.0)
                    diagonal_ecp_part_SP = jnp.sum(jnp.maximum(V_nonlocal, 0.0))
                    non_diagonal_sum_hamiltonian_ecp = jnp.sum(V_nonlocal_FN)
                    non_diagonal_sum_hamiltonian = non_diagonal_sum_hamiltonian_kinetic + non_diagonal_sum_hamiltonian_ecp

                elif non_local_move == "dltmove":
                    mesh_non_local_ecp_part_r_up_carts, mesh_non_local_ecp_part_r_dn_carts, V_nonlocal, _ = (
                        _compute_ecp_non_local_parts_nearest_neighbors_jax(
                            coulomb_potential_data=hamiltonian_data.coulomb_potential_data,
                            wavefunction_data=hamiltonian_data.wavefunction_data,
                            r_up_carts=r_up_carts,
                            r_dn_carts=r_dn_carts,
                            flag_determinant_only=True,
                        )
                    )

                    V_nonlocal_FN = jnp.minimum(V_nonlocal, 0.0)
                    diagonal_ecp_part_SP = jnp.sum(jnp.maximum(V_nonlocal, 0.0))

                    Jastrow_ratio = compute_ratio_Jastrow_part_api(
                        jastrow_data=hamiltonian_data.wavefunction_data.jastrow_data,
                        old_r_up_carts=r_up_carts,
                        old_r_dn_carts=r_dn_carts,
                        new_r_up_carts_arr=mesh_non_local_ecp_part_r_up_carts,
                        new_r_dn_carts_arr=mesh_non_local_ecp_part_r_dn_carts,
                    )
                    V_nonlocal_FN = V_nonlocal_FN * Jastrow_ratio

                    non_diagonal_sum_hamiltonian_ecp = jnp.sum(V_nonlocal_FN)
                    non_diagonal_sum_hamiltonian = non_diagonal_sum_hamiltonian_kinetic + non_diagonal_sum_hamiltonian_ecp

                else:
                    raise NotImplementedError

                V_diag = (
                    diagonal_kinetic_continuum
                    + diagonal_kinetic_discretized
                    + diagonal_bare_coulomb_part
                    + diagonal_ecp_local_part
                    + diagonal_kinetic_part_SP
                    + diagonal_ecp_part_SP
                )

                V_nondiag = non_diagonal_sum_hamiltonian

            # with all electrons
            else:
                non_diagonal_sum_hamiltonian = non_diagonal_sum_hamiltonian_kinetic

                V_diag = (
                    diagonal_kinetic_continuum
                    + diagonal_kinetic_discretized
                    + diagonal_bare_coulomb_part
                    + diagonal_kinetic_part_SP
                )

                V_nondiag = non_diagonal_sum_hamiltonian

            return (V_diag, V_nondiag)

        @partial(jit, static_argnums=4)
        def _compute_local_energy(
            hamiltonian_data: Hamiltonian_data,
            r_up_carts: jax.Array,
            r_dn_carts: jax.Array,
            jax_PRNG_key: jax.Array,
            non_local_move: bool,
        ):
            V_diag, V_nondiag = _compute_V_elements(hamiltonian_data, r_up_carts, r_dn_carts, jax_PRNG_key, non_local_move)
            return V_diag + V_nondiag

        # projection compilation.
        logger.info("  Compilation is in progress...")
        w_L_list = jnp.array([1.0 for _ in range(self.__num_walkers)])
        (
            _,
            _,
            _,
            _,
        ) = vmap(_projection, in_axes=(0, 0, 0, 0, None, None, None))(
            w_L_list,
            self.__latest_r_up_carts,
            self.__latest_r_dn_carts,
            self.__jax_PRNG_key_list,
            E_scf,
            self.__num_mcmc_per_measurement,
            self.__non_local_move,
        )

        _, _ = vmap(_compute_V_elements, in_axes=(None, 0, 0, 0, None))(
            self.__hamiltonian_data,
            self.__latest_r_up_carts,
            self.__latest_r_dn_carts,
            self.__jax_PRNG_key_list,
            self.__non_local_move,
        )

        if self.__comput_position_deriv:
            _, _, _ = vmap(grad(_compute_local_energy, argnums=(0, 1, 2)), in_axes=(None, 0, 0, 0, None))(
                self.__hamiltonian_data,
                self.__latest_r_up_carts,
                self.__latest_r_dn_carts,
                self.__jax_PRNG_key_list,
                self.__non_local_move,
            )
        end_init = time.perf_counter()
        timer_projection_init += end_init - start_init
        logger.info("End compilation of the GFMC projection funciton.")
        logger.info(f"Elapsed Time = {timer_projection_init:.2f} sec.")
        logger.info("")

        # MAIN MCMC loop from here !!!
        logger.info("Start GFMC")
        num_mcmc_done = 0
        progress = (self.__mcmc_counter) / (num_mcmc_steps + self.__mcmc_counter) * 100.0
        gfmc_total_current = time.perf_counter()
        logger.info(
            f"  Progress: GFMC step = {self.__mcmc_counter}/{num_mcmc_steps + self.__mcmc_counter}: {progress:.0f} %. Elapsed time = {(gfmc_total_current - gfmc_total_start):.1f} sec."
        )
        mcmc_interval = int(np.maximum(num_mcmc_steps / 100, 1))

        for i_mcmc_step in range(num_mcmc_steps):
            if (i_mcmc_step + 1) % mcmc_interval == 0:
                progress = (i_mcmc_step + self.__mcmc_counter + 1) / (num_mcmc_steps + self.__mcmc_counter) * 100.0
                gfmc_total_current = time.perf_counter()
                logger.info(
                    f"  Progress: GFMC step = {i_mcmc_step + self.__mcmc_counter + 1}/{num_mcmc_steps + self.__mcmc_counter}: {progress:.1f} %. Elapsed time = {(gfmc_total_current - gfmc_total_start):.1f} sec."
                )

            # Always set the initial weight list to 1.0
            w_L_list = jnp.array([1.0 for _ in range(self.__num_walkers)])

            logger.debug("  Projection is on going....")

            start_projection = time.perf_counter()

            # projection loop
            (
                w_L_list,
                self.__latest_r_up_carts,
                self.__latest_r_dn_carts,
                self.__jax_PRNG_key_list,
            ) = vmap(_projection, in_axes=(0, 0, 0, 0, None, None, None))(
                w_L_list,
                self.__latest_r_up_carts,
                self.__latest_r_dn_carts,
                self.__jax_PRNG_key_list,
                E_scf,
                self.__num_mcmc_per_measurement,
                self.__non_local_move,
            )

            # sync. jax arrays computations.
            w_L_list.block_until_ready()
            self.__latest_r_up_carts.block_until_ready()
            self.__latest_r_dn_carts.block_until_ready()
            self.__jax_PRNG_key_list.block_until_ready()

            end_projection = time.perf_counter()
            timer_projection_total += end_projection - start_projection

            # projection ends
            logger.debug("  Projection ends.")

            # evaluate observables
            start = time.perf_counter()
            # V_diag and e_L
            V_diag_list, V_nondiag_list = vmap(_compute_V_elements, in_axes=(None, 0, 0, 0, None))(
                self.__hamiltonian_data,
                self.__latest_r_up_carts,
                self.__latest_r_dn_carts,
                self.__jax_PRNG_key_list,
                self.__non_local_move,
            )
            e_L_list = V_diag_list + V_nondiag_list
            e_L_list.block_until_ready()
            end = time.perf_counter()
            timer_e_L += end - start

            # atomic force related
            if self.__comput_position_deriv:
                start = time.perf_counter()
                grad_e_L_h, grad_e_L_r_up, grad_e_L_r_dn = vmap(
                    grad(_compute_local_energy, argnums=(0, 1, 2)), in_axes=(None, 0, 0, 0, None)
                )(
                    self.__hamiltonian_data,
                    self.__latest_r_up_carts,
                    self.__latest_r_dn_carts,
                    self.__jax_PRNG_key_list,
                    self.__non_local_move,
                )
                grad_e_L_h.block_until_ready()
                grad_e_L_r_up.block_until_ready()
                grad_e_L_r_dn.block_until_ready()
                end = time.perf_counter()
                timer_de_L_dR_dr += end - start

                grad_e_L_R = (
                    grad_e_L_h.wavefunction_data.geminal_data.orb_data_up_spin.aos_data.structure_data.positions
                    + grad_e_L_h.wavefunction_data.geminal_data.orb_data_dn_spin.aos_data.structure_data.positions
                    + grad_e_L_h.coulomb_potential_data.structure_data.positions
                )

                if self.__hamiltonian_data.wavefunction_data.jastrow_data.jastrow_three_body_data is not None:
                    grad_e_L_R += (
                        grad_e_L_h.wavefunction_data.jastrow_data.jastrow_three_body_data.orb_data.structure_data.positions
                    )

                logger.devel(f"de_L_dR = {grad_e_L_R}")
                logger.devel(f"de_L_dr_up = {grad_e_L_r_up}")
                logger.devel(f"de_L_dr_dn= {grad_e_L_r_dn}")

                start = time.perf_counter()
                grad_ln_Psi_h, grad_ln_Psi_r_up, grad_ln_Psi_r_dn = vmap(
                    grad(evaluate_ln_wavefunction_api, argnums=(0, 1, 2)), in_axes=(None, 0, 0)
                )(
                    self.__hamiltonian_data.wavefunction_data,
                    self.__latest_r_up_carts,
                    self.__latest_r_dn_carts,
                )
                grad_ln_Psi_h.block_until_ready()
                grad_ln_Psi_r_up.block_until_ready()
                grad_ln_Psi_r_dn.block_until_ready()
                end = time.perf_counter()
                timer_dln_Psi_dR_dr += end - start

                grad_ln_Psi_dR = (
                    grad_ln_Psi_h.geminal_data.orb_data_up_spin.structure_data.positions
                    + grad_ln_Psi_h.geminal_data.orb_data_dn_spin.structure_data.positions
                )

                if self.__hamiltonian_data.wavefunction_data.jastrow_data.jastrow_three_body_data is not None:
                    grad_ln_Psi_dR += grad_ln_Psi_h.jastrow_data.jastrow_three_body_data.orb_data.structure_data.positions

                omega_up = vmap(evaluate_swct_omega_api, in_axes=(None, 0))(
                    self.__swct_data,
                    self.__latest_r_up_carts,
                )

                omega_dn = vmap(evaluate_swct_omega_api, in_axes=(None, 0))(
                    self.__swct_data,
                    self.__latest_r_dn_carts,
                )

                grad_omega_dr_up = vmap(evaluate_swct_domega_api, in_axes=(None, 0))(
                    self.__swct_data,
                    self.__latest_r_up_carts,
                )

                grad_omega_dr_dn = vmap(evaluate_swct_domega_api, in_axes=(None, 0))(
                    self.__swct_data,
                    self.__latest_r_dn_carts,
                )

                omega_up.block_until_ready()
                omega_dn.block_until_ready()
                grad_omega_dr_up.block_until_ready()
                grad_omega_dr_dn.block_until_ready()

            # Barrier before MPI operation
            # mpi_comm.Barrier()

            # Branching starts
            start_reconfiguration = time.perf_counter()

            # jnp.array -> np.array
            w_L_latest = np.array(w_L_list)
            e_L_latest = np.array(e_L_list)
            V_diag_E_latest = np.array(V_diag_list) - E_scf
            if self.__comput_position_deriv:
                grad_e_L_r_up_latest = np.array(grad_e_L_r_up)
                grad_e_L_r_dn_latest = np.array(grad_e_L_r_dn)
                grad_e_L_R_latest = np.array(grad_e_L_R)
                grad_ln_Psi_r_up_latest = np.array(grad_ln_Psi_r_up)
                grad_ln_Psi_r_dn_latest = np.array(grad_ln_Psi_r_dn)
                grad_ln_Psi_dR_latest = np.array(grad_ln_Psi_dR)
                omega_up_latest = np.array(omega_up)
                omega_dn_latest = np.array(omega_dn)
                grad_omega_dr_up_latest = np.array(grad_omega_dr_up)
                grad_omega_dr_dn_latest = np.array(grad_omega_dr_dn)

            # jnp.array -> np.array
            self.__latest_r_up_carts = np.array(self.__latest_r_up_carts)
            self.__latest_r_dn_carts = np.array(self.__latest_r_dn_carts)

            # MPI reduce
            r_up_carts_shape = self.__latest_r_up_carts.shape
            r_up_carts_gathered_dyad = (mpi_rank, self.__latest_r_up_carts)
            r_dn_carts_shape = self.__latest_r_dn_carts.shape
            r_dn_carts_gathered_dyad = (mpi_rank, self.__latest_r_dn_carts)

            r_up_carts_gathered_dyad = mpi_comm.gather(r_up_carts_gathered_dyad, root=0)
            r_dn_carts_gathered_dyad = mpi_comm.gather(r_dn_carts_gathered_dyad, root=0)

            # MPI reduce
            e_L_gathered_dyad = (mpi_rank, e_L_latest)
            w_L_gathered_dyad = (mpi_rank, w_L_latest)
            V_diag_E_gathered_dyad = (mpi_rank, V_diag_E_latest)
            if self.__comput_position_deriv:
                grad_e_L_r_up_dyad = (mpi_rank, grad_e_L_r_up_latest)
                grad_e_L_r_dn_dyad = (mpi_rank, grad_e_L_r_dn_latest)
                grad_e_L_R_dyad = (mpi_rank, grad_e_L_R_latest)
                grad_ln_Psi_r_up_dyad = (mpi_rank, grad_ln_Psi_r_up_latest)
                grad_ln_Psi_r_dn_dyad = (mpi_rank, grad_ln_Psi_r_dn_latest)
                grad_ln_Psi_dR_dyad = (mpi_rank, grad_ln_Psi_dR_latest)
                omega_up_dyad = (mpi_rank, omega_up_latest)
                omega_dn_dyad = (mpi_rank, omega_dn_latest)
                grad_omega_dr_up_dyad = (mpi_rank, grad_omega_dr_up_latest)
                grad_omega_dr_dn_dyad = (mpi_rank, grad_omega_dr_dn_latest)

            e_L_gathered_dyad = mpi_comm.gather(e_L_gathered_dyad, root=0)
            w_L_gathered_dyad = mpi_comm.gather(w_L_gathered_dyad, root=0)
            V_diag_E_gathered_dyad = mpi_comm.gather(V_diag_E_gathered_dyad, root=0)
            if self.__comput_position_deriv:
                grad_e_L_r_up_dyad = mpi_comm.gather(grad_e_L_r_up_dyad, root=0)
                grad_e_L_r_dn_dyad = mpi_comm.gather(grad_e_L_r_dn_dyad, root=0)
                grad_e_L_R_dyad = mpi_comm.gather(grad_e_L_R_dyad, root=0)
                grad_ln_Psi_r_up_dyad = mpi_comm.gather(grad_ln_Psi_r_up_dyad, root=0)
                grad_ln_Psi_r_dn_dyad = mpi_comm.gather(grad_ln_Psi_r_dn_dyad, root=0)
                grad_ln_Psi_dR_dyad = mpi_comm.gather(grad_ln_Psi_dR_dyad, root=0)
                omega_up_dyad = mpi_comm.gather(omega_up_dyad, root=0)
                omega_dn_dyad = mpi_comm.gather(omega_dn_dyad, root=0)
                grad_omega_dr_up_dyad = mpi_comm.gather(grad_omega_dr_up_dyad, root=0)
                grad_omega_dr_dn_dyad = mpi_comm.gather(grad_omega_dr_dn_dyad, root=0)

            if mpi_rank == 0:
                # dict
                r_up_carts_gathered_dict = dict(r_up_carts_gathered_dyad)
                r_dn_carts_gathered_dict = dict(r_dn_carts_gathered_dyad)
                e_L_gathered_dict = dict(e_L_gathered_dyad)
                w_L_gathered_dict = dict(w_L_gathered_dyad)
                V_diag_E_gathered_dict = dict(V_diag_E_gathered_dyad)
                if self.__comput_position_deriv:
                    grad_e_L_r_up_gathered_dict = dict(grad_e_L_r_up_dyad)
                    grad_e_L_r_dn_gathered_dict = dict(grad_e_L_r_dn_dyad)
                    grad_e_L_R_gathered_dict = dict(grad_e_L_R_dyad)
                    grad_ln_Psi_r_up_gathered_dict = dict(grad_ln_Psi_r_up_dyad)
                    grad_ln_Psi_r_dn_gathered_dict = dict(grad_ln_Psi_r_dn_dyad)
                    grad_ln_Psi_dR_gathered_dict = dict(grad_ln_Psi_dR_dyad)
                    omega_up_gathered_dict = dict(omega_up_dyad)
                    omega_dn_gathered_dict = dict(omega_dn_dyad)
                    grad_omega_dr_up_gathered_dict = dict(grad_omega_dr_up_dyad)
                    grad_omega_dr_dn_gathered_dict = dict(grad_omega_dr_dn_dyad)
                # gathered
                r_up_carts_gathered = np.concatenate([r_up_carts_gathered_dict[i] for i in range(mpi_size)])
                r_dn_carts_gathered = np.concatenate([r_dn_carts_gathered_dict[i] for i in range(mpi_size)])
                e_L_gathered = np.concatenate([e_L_gathered_dict[i] for i in range(mpi_size)])
                w_L_gathered = np.concatenate([w_L_gathered_dict[i] for i in range(mpi_size)])
                V_diag_E_gathered = np.concatenate([V_diag_E_gathered_dict[i] for i in range(mpi_size)])
                if self.__comput_position_deriv:
                    grad_e_L_r_up_gathered = np.concatenate([grad_e_L_r_up_gathered_dict[i] for i in range(mpi_size)])
                    grad_e_L_r_dn_gathered = np.concatenate([grad_e_L_r_dn_gathered_dict[i] for i in range(mpi_size)])
                    grad_e_L_R_gathered = np.concatenate([grad_e_L_R_gathered_dict[i] for i in range(mpi_size)])
                    grad_ln_Psi_r_up_gathered = np.concatenate([grad_ln_Psi_r_up_gathered_dict[i] for i in range(mpi_size)])
                    grad_ln_Psi_r_dn_gathered = np.concatenate([grad_ln_Psi_r_dn_gathered_dict[i] for i in range(mpi_size)])
                    grad_ln_Psi_dR_gathered = np.concatenate([grad_ln_Psi_dR_gathered_dict[i] for i in range(mpi_size)])
                    omega_up_gathered = np.concatenate([omega_up_gathered_dict[i] for i in range(mpi_size)])
                    omega_dn_gathered = np.concatenate([omega_dn_gathered_dict[i] for i in range(mpi_size)])
                    grad_omega_dr_up_gathered = np.concatenate([grad_omega_dr_up_gathered_dict[i] for i in range(mpi_size)])
                    grad_omega_dr_dn_gathered = np.concatenate([grad_omega_dr_dn_gathered_dict[i] for i in range(mpi_size)])
                # sum
                reg = 1.0 + self.__gamma * self.__alat**2
                w_L_sum = np.sum(w_L_gathered / V_diag_E_gathered**reg)
                e_L_sum = np.sum(w_L_gathered / V_diag_E_gathered**reg * e_L_gathered)
                if self.__comput_position_deriv:
                    grad_e_L_r_up_sum = np.einsum("i,ijk->jk", w_L_gathered / V_diag_E_gathered**reg, grad_e_L_r_up_gathered)
                    grad_e_L_r_dn_sum = np.einsum("i,ijk->jk", w_L_gathered / V_diag_E_gathered**reg, grad_e_L_r_dn_gathered)
                    grad_e_L_R_sum = np.einsum("i,ijk->jk", w_L_gathered / V_diag_E_gathered**reg, grad_e_L_R_gathered)
                    grad_ln_Psi_r_up_sum = np.einsum(
                        "i,ijk->jk", w_L_gathered / V_diag_E_gathered**reg, grad_ln_Psi_r_up_gathered
                    )
                    grad_ln_Psi_r_dn_sum = np.einsum(
                        "i,ijk->jk", w_L_gathered / V_diag_E_gathered**reg, grad_ln_Psi_r_dn_gathered
                    )
                    grad_ln_Psi_dR_sum = np.einsum("i,ijk->jk", w_L_gathered / V_diag_E_gathered**reg, grad_ln_Psi_dR_gathered)
                    omega_up_sum = np.einsum("i,ijk->jk", w_L_gathered / V_diag_E_gathered**reg, omega_up_gathered)
                    omega_dn_sum = np.einsum("i,ijk->jk", w_L_gathered / V_diag_E_gathered**reg, omega_dn_gathered)
                    grad_omega_dr_up_sum = np.einsum(
                        "i,ijk->jk", w_L_gathered / V_diag_E_gathered**reg, grad_omega_dr_up_gathered
                    )
                    grad_omega_dr_dn_sum = np.einsum(
                        "i,ijk->jk", w_L_gathered / V_diag_E_gathered**reg, grad_omega_dr_dn_gathered
                    )
                # averaged
                w_L_averaged = np.average(w_L_gathered)
                e_L_averaged = e_L_sum / w_L_sum
                if self.__comput_position_deriv:
                    grad_e_L_r_up_averaged = grad_e_L_r_up_sum / w_L_sum
                    grad_e_L_r_dn_averaged = grad_e_L_r_dn_sum / w_L_sum
                    grad_e_L_R_averaged = grad_e_L_R_sum / w_L_sum
                    grad_ln_Psi_r_up_averaged = grad_ln_Psi_r_up_sum / w_L_sum
                    grad_ln_Psi_r_dn_averaged = grad_ln_Psi_r_dn_sum / w_L_sum
                    grad_ln_Psi_dR_averaged = grad_ln_Psi_dR_sum / w_L_sum
                    omega_up_averaged = omega_up_sum / w_L_sum
                    omega_dn_averaged = omega_dn_sum / w_L_sum
                    grad_omega_dr_up_averaged = grad_omega_dr_up_sum / w_L_sum
                    grad_omega_dr_dn_averaged = grad_omega_dr_dn_sum / w_L_sum
                # add a dummy dim
                e_L_averaged = np.expand_dims(e_L_averaged, axis=0)
                w_L_averaged = np.expand_dims(w_L_averaged, axis=0)
                if self.__comput_position_deriv:
                    grad_e_L_r_up_averaged = np.expand_dims(grad_e_L_r_up_averaged, axis=0)
                    grad_e_L_r_dn_averaged = np.expand_dims(grad_e_L_r_dn_averaged, axis=0)
                    grad_e_L_R_averaged = np.expand_dims(grad_e_L_R_averaged, axis=0)
                    grad_ln_Psi_r_up_averaged = np.expand_dims(grad_ln_Psi_r_up_averaged, axis=0)
                    grad_ln_Psi_r_dn_averaged = np.expand_dims(grad_ln_Psi_r_dn_averaged, axis=0)
                    grad_ln_Psi_dR_averaged = np.expand_dims(grad_ln_Psi_dR_averaged, axis=0)
                    omega_up_averaged = np.expand_dims(omega_up_averaged, axis=0)
                    omega_dn_averaged = np.expand_dims(omega_dn_averaged, axis=0)
                    grad_omega_dr_up_averaged = np.expand_dims(grad_omega_dr_up_averaged, axis=0)
                    grad_omega_dr_dn_averaged = np.expand_dims(grad_omega_dr_dn_averaged, axis=0)
                # store  # This should stored only for MPI-rank = 0 !!!
                self.__stored_e_L.append(e_L_averaged)
                self.__stored_w_L.append(w_L_averaged)
                if self.__comput_position_deriv:
                    self.__stored_grad_e_L_r_up.append(grad_e_L_r_up_averaged)
                    self.__stored_grad_e_L_r_dn.append(grad_e_L_r_dn_averaged)
                    self.__stored_grad_e_L_dR.append(grad_e_L_R_averaged)
                    self.__stored_grad_ln_Psi_r_up.append(grad_ln_Psi_r_up_averaged)
                    self.__stored_grad_ln_Psi_r_dn.append(grad_ln_Psi_r_dn_averaged)
                    self.__stored_grad_ln_Psi_dR.append(grad_ln_Psi_dR_averaged)
                    self.__stored_omega_up.append(omega_up_averaged)
                    self.__stored_omega_dn.append(omega_dn_averaged)
                    self.__stored_grad_omega_r_up.append(grad_omega_dr_up_averaged)
                    self.__stored_grad_omega_r_dn.append(grad_omega_dr_dn_averaged)
                # for branching
                w_L_list = w_L_gathered
                logger.debug(f"w_L_list = {w_L_list}")
                probabilities = w_L_list / w_L_list.sum()
                logger.debug(f"probabilities = {probabilities}")

                # correlated choice (see Sandro's textbook, page 182)
                """ very slow w/o jax-jit!!
                self.__jax_PRNG_key, subkey = jax.random.split(self.__jax_PRNG_key)
                zeta = jax.random.uniform(subkey, minval=0.0, maxval=1.0)
                """
                zeta = float(np.random.random())
                z_list = [(alpha + zeta) / len(probabilities) for alpha in range(len(probabilities))]
                logger.debug(f"z_list = {z_list}")
                cumulative_prob = np.cumsum(probabilities)
                chosen_walker_indices = np.array(
                    [next(idx for idx, prob in enumerate(cumulative_prob) if z <= prob) for z in z_list]
                )
                logger.debug(f"The chosen walker indices = {chosen_walker_indices}")
                logger.debug(f"The chosen walker indices.shape = {chosen_walker_indices.shape}")
                logger.debug(f"r_up_carts_gathered.shape = {r_up_carts_gathered.shape}")
                logger.debug(f"r_dn_carts_gathered.shape = {r_dn_carts_gathered.shape}")

                proposed_r_up_carts = r_up_carts_gathered[chosen_walker_indices]
                proposed_r_dn_carts = r_dn_carts_gathered[chosen_walker_indices]

                self.__num_survived_walkers += len(set(chosen_walker_indices))
                self.__num_killed_walkers += len(w_L_list) - len(set(chosen_walker_indices))
                logger.debug(f"num_survived_walkers={self.__num_survived_walkers}")
                logger.debug(f"num_killed_walkers={self.__num_killed_walkers}")
            else:
                self.__num_survived_walkers = None
                self.__num_killed_walkers = None
                proposed_r_up_carts = None
                proposed_r_dn_carts = None

            logger.debug(f"Before branching: rank={mpi_rank}:gfmc.r_up_carts = {self.__latest_r_up_carts}")
            logger.debug(f"Before branching: rank={mpi_rank}:gfmc.r_dn_carts = {self.__latest_r_dn_carts}")

            self.__num_survived_walkers = mpi_comm.bcast(self.__num_survived_walkers, root=0)
            self.__num_killed_walkers = mpi_comm.bcast(self.__num_killed_walkers, root=0)

            proposed_r_up_carts = mpi_comm.bcast(proposed_r_up_carts, root=0)
            proposed_r_dn_carts = mpi_comm.bcast(proposed_r_dn_carts, root=0)

            proposed_r_up_carts = proposed_r_up_carts.reshape(
                mpi_size, r_up_carts_shape[0], r_up_carts_shape[1], r_up_carts_shape[2]
            )
            proposed_r_dn_carts = proposed_r_dn_carts.reshape(
                mpi_size, r_dn_carts_shape[0], r_dn_carts_shape[1], r_dn_carts_shape[2]
            )

            # set new r_up_carts and r_dn_carts, and, np.array -> jnp.array
            self.__latest_r_up_carts = proposed_r_up_carts[mpi_rank, :, :, :]
            self.__latest_r_dn_carts = proposed_r_dn_carts[mpi_rank, :, :, :]

            # np.array -> jnp.array
            self.__latest_r_up_carts = jnp.array(self.__latest_r_up_carts)
            self.__latest_r_dn_carts = jnp.array(self.__latest_r_dn_carts)

            logger.debug(f"*After branching: rank={mpi_rank}:gfmc.r_up_carts = {self.__latest_r_up_carts}")
            logger.debug(f"*After branching: rank={mpi_rank}:gfmc.r_dn_carts = {self.__latest_r_dn_carts}")

            end_reconfiguration = time.perf_counter()
            timer_reconfiguration += end_reconfiguration - start_reconfiguration

            # update E_scf
            if (i_mcmc_step + 1) % mcmc_interval == 0:
                if i_mcmc_step >= 20:
                    E_scf, E_scf_std = self.get_E_on_the_fly(
                        num_gfmc_warmup_steps=10, num_gfmc_bin_blocks=5, num_gfmc_collect_steps=3
                    )
                    logger.debug(f"    Updated E_scf = {E_scf:.5f} +- {E_scf_std:.5f} Ha.")
                else:
                    logger.debug(f"    Init E_scf = {E_scf:.5f} Ha. Being equilibrated.")

            num_mcmc_done += 1
            gfmc_current = time.perf_counter()
            if max_time < gfmc_current - gfmc_total_start:
                logger.info(f"  Max_time = {max_time} sec. exceeds.")
                logger.info("  Break the branching loop.")
                break

        logger.info("-End branching-")
        logger.info("")

        # update self.__E_scf = E_scf
        self.__E_scf = E_scf

        # count up mcmc_counter
        self.__mcmc_counter += num_mcmc_done

        gfmc_total_end = time.perf_counter()
        timer_gfmc_total = gfmc_total_end - gfmc_total_start
        timer_misc = timer_gfmc_total - (
            timer_projection_init
            + timer_projection_total
            + timer_e_L
            + timer_de_L_dR_dr
            + timer_dln_Psi_dR_dr
            + timer_dln_Psi_dc
            + timer_de_L_dc
            + timer_reconfiguration
        )

        logger.info(f"Total GFMC time for {num_mcmc_done} branching steps = {timer_gfmc_total: .3f} sec.")
        logger.info(f"Pre-compilation time for GFMC = {timer_projection_init: .3f} sec.")
        logger.info(f"Net GFMC time without pre-compilations = {timer_gfmc_total - timer_projection_init: .3f} sec.")
        logger.info(f"Elapsed times per branching, averaged over {num_mcmc_done} branching steps.")
        logger.info(f"  Projection between branching = {timer_projection_total / num_mcmc_done * 10**3: .3f} msec.")
        logger.info(f"  Time for computing e_L = {timer_e_L / num_mcmc_done * 10**3:.2f} msec.")
        logger.info(f"  Time for computing de_L/dR and de_L/dr = {timer_de_L_dR_dr / num_mcmc_done * 10**3:.2f} msec.")
        logger.info(f"  Time for computing dln_Psi/dR and dln_Psi/dr = {timer_dln_Psi_dR_dr / num_mcmc_done * 10**3:.2f} msec.")
        logger.info(f"  Time for computing dln_Psi/dc = {timer_dln_Psi_dc / num_mcmc_done * 10**3:.2f} msec.")
        logger.info(f"  Time for computing de_L/dc = {timer_de_L_dc / num_mcmc_done * 10**3:.2f} msec.")
        logger.info(f"  Time for misc. (others) = {timer_misc / num_mcmc_done * 10**3:.2f} msec.")
        logger.info(f"  Walker reconfiguration time per branching = {timer_reconfiguration / num_mcmc_done * 10**3: .3f} msec.")
        logger.debug(f"Survived walkers = {self.__num_survived_walkers}")
        logger.debug(f"killed walkers = {self.__num_killed_walkers}")
        logger.info(
            f"Survived walkers ratio = {self.__num_survived_walkers / (self.__num_survived_walkers + self.__num_killed_walkers) * 100:.2f} %"
        )
        # logger.debug(f"self.__e_L_averaged_list = {self.__e_L_averaged_list}.")
        # logger.debug(f"self.__w_L_averaged_list = {self.__w_L_averaged_list}.")
        # logger.debug(f"len(self.__e_L_averaged_list) = {len(self.__e_L_averaged_list)}.")
        # logger.debug(f"len(self.__w_L_averaged_list) = {len(self.__w_L_averaged_list)}.")
        logger.info("")

        self.__timer_gfmc_total += timer_gfmc_total
        self.__timer_projection_init += timer_projection_init
        self.__timer_projection_total += timer_projection_total
        self.__timer_branching += timer_reconfiguration
        self.__timer_e_L += timer_e_L
        self.__timer_de_L_dR_dr += timer_de_L_dR_dr
        self.__timer_dln_Psi_dR_dr += timer_dln_Psi_dR_dr
        self.__timer_dln_Psi_dc += timer_dln_Psi_dc
        self.__timer_de_L_dc += timer_de_L_dc

    def get_E_on_the_fly(
        self, num_gfmc_warmup_steps: int = 3, num_gfmc_bin_blocks: int = 10, num_gfmc_collect_steps: int = 2
    ) -> float:
        """Get e_L."""
        logger.debug("- Comput. e_L -")
        if mpi_rank == 0:
            e_L_eq = self.__stored_e_L[num_gfmc_warmup_steps + num_gfmc_collect_steps :]
            w_L_eq = self.__stored_w_L[num_gfmc_warmup_steps:]
            logger.debug("  Progress: Computing G_eq and G_e_L_eq.")

            w_L_eq = jnp.array(w_L_eq)
            e_L_eq = jnp.array(e_L_eq)
            G_eq = compute_G_L(w_L_eq, num_gfmc_collect_steps)
            G_e_L_eq = e_L_eq * G_eq
            G_eq = np.array(G_eq)
            G_e_L_eq = np.array(G_e_L_eq)

            logger.debug(f"  Progress: Computing binned G_e_L_eq and G_eq with # binned blocks = {num_gfmc_bin_blocks}.")
            G_e_L_split = np.array_split(G_e_L_eq, num_gfmc_bin_blocks)
            G_e_L_binned = np.array([np.average(G_e_L_list) for G_e_L_list in G_e_L_split])
            G_split = np.array_split(G_eq, num_gfmc_bin_blocks)
            G_binned = np.array([np.average(G_list) for G_list in G_split])

            logger.debug(f"  Progress: Computing jackknife samples with # binned blocks = {num_gfmc_bin_blocks}.")

            G_e_L_binned_sum = np.sum(G_e_L_binned)
            G_binned_sum = np.sum(G_binned)

            E_jackknife = [
                (G_e_L_binned_sum - G_e_L_binned[m]) / (G_binned_sum - G_binned[m]) for m in range(num_gfmc_bin_blocks)
            ]

            logger.debug("  Progress: Computing jackknife mean and std.")
            E_mean = np.average(E_jackknife)
            E_std = np.sqrt(num_gfmc_bin_blocks - 1) * np.std(E_jackknife)
            E_mean = float(E_mean)
            E_std = float(E_std)
        else:
            E_mean = None
            E_std = None

        E_mean = mpi_comm.bcast(E_mean, root=0)
        E_std = mpi_comm.bcast(E_std, root=0)

        return E_mean, E_std

    # hamiltonian
    @property
    def hamiltonian_data(self):
        """Return hamiltonian_data."""
        return self.__hamiltonian_data

    @hamiltonian_data.setter
    def hamiltonian_data(self, hamiltonian_data):
        """Set hamiltonian_data."""
        self.__hamiltonian_data = hamiltonian_data
        self.__init_attributes()

    # dimensions of observables
    @property
    def mcmc_counter(self) -> int:
        """Return current MCMC counter."""
        return self.__mcmc_counter - self.__num_gfmc_collect_steps

    @property
    def num_walkers(self):
        """The number of walkers."""
        return self.__num_walkers

    # weights
    @property
    def w_L(self) -> npt.NDArray:
        """Return the stored weight array. dim: (mcmc_counter, 1)."""
        return compute_G_L(np.array(self.__stored_w_L), self.__num_gfmc_collect_steps)

    # observables
    @property
    def e_L(self) -> npt.NDArray:
        """Return the stored e_L array. dim: (mcmc_counter, 1)."""
        return np.array(self.__stored_e_L)[self.__num_gfmc_collect_steps :]

    @property
    def de_L_dR(self) -> npt.NDArray:
        """Return the stored de_L/dR array. dim: (mcmc_counter, 1)."""
        return np.array(self.__stored_grad_e_L_dR)[self.__num_gfmc_collect_steps :]

    @property
    def de_L_dr_up(self) -> npt.NDArray:
        """Return the stored de_L/dr_up array. dim: (mcmc_counter, 1, num_electrons_up, 3)."""
        return np.array(self.__stored_grad_e_L_r_up)[self.__num_gfmc_collect_steps :]

    @property
    def de_L_dr_dn(self) -> npt.NDArray:
        """Return the stored de_L/dr_dn array. dim: (mcmc_counter, 1, num_electrons_dn, 3)."""
        return np.array(self.__stored_grad_e_L_r_dn)[self.__num_gfmc_collect_steps :]

    @property
    def dln_Psi_dr_up(self) -> npt.NDArray:
        """Return the stored dln_Psi/dr_up array. dim: (mcmc_counter, 1, num_electrons_up, 3)."""
        return np.array(self.__stored_grad_ln_Psi_r_up)[self.__num_gfmc_collect_steps :]

    @property
    def dln_Psi_dr_dn(self) -> npt.NDArray:
        """Return the stored dln_Psi/dr_down array. dim: (mcmc_counter, 1, num_electrons_dn, 3)."""
        return np.array(self.__stored_grad_ln_Psi_r_dn)[self.__num_gfmc_collect_steps :]

    @property
    def dln_Psi_dR(self) -> npt.NDArray:
        """Return the stored dln_Psi/dR array. dim: (mcmc_counter, 1, num_atoms, 3)."""
        return np.array(self.__stored_grad_ln_Psi_dR)[self.__num_gfmc_collect_steps :]

    @property
    def omega_up(self) -> npt.NDArray:
        """Return the stored Omega (for up electrons) array. dim: (mcmc_counter, 1, num_atoms, num_electrons_up)."""
        return np.array(self.__stored_omega_up)[self.__num_gfmc_collect_steps :]

    @property
    def omega_dn(self) -> npt.NDArray:
        """Return the stored Omega (for down electrons) array. dim: (mcmc_counter,1, num_atoms, num_electons_dn)."""
        return np.array(self.__stored_omega_dn)[self.__num_gfmc_collect_steps :]

    @property
    def domega_dr_up(self) -> npt.NDArray:
        """Return the stored dOmega/dr_up array. dim: (mcmc_counter, 1, num_electons_dn, 3)."""
        return np.array(self.__stored_grad_omega_r_up)[self.__num_gfmc_collect_steps :]

    @property
    def domega_dr_dn(self) -> npt.NDArray:
        """Return the stored dOmega/dr_dn array. dim: (mcmc_counter, 1, num_electons_dn, 3)."""
        return np.array(self.__stored_grad_omega_r_dn)[self.__num_gfmc_collect_steps :]


class QMC:
    """QMC class. QMC using MCMC or GFMC.

    Args:
        mcmc (MCMC | GFMC): an instance of MCMC or GFMC.
    """

    def __init__(self, mcmc: MCMC = None) -> None:
        """Initialization."""
        self.__mcmc = mcmc
        self.__i_opt = 0

    def run(self, num_mcmc_steps: int = 0, max_time: int = 86400) -> None:
        """Launch single-shot VMC.

        Args:
            num_mcmc_steps(int):
                The number of MCMC samples per walker.
            max_time(int):
                The maximum time (sec.) If maximum time exceeds,
                the method exits the MCMC loop.
        """
        self.__mcmc.run(num_mcmc_steps=num_mcmc_steps, max_time=max_time)

    def run_optimize(
        self,
        num_mcmc_steps: int = 100,
        num_opt_steps: int = 1,
        delta: float = 0.001,
        epsilon: float = 1.0e-3,
        wf_dump_freq: int = 10,
        max_time: int = 86400,
        num_mcmc_warmup_steps: int = 0,
        num_mcmc_bin_blocks: int = 100,
        # opt_J1_param: bool = True, # to be implemented.
        opt_J2_param: bool = True,
        opt_J3_param: bool = True,
        opt_J4_param: bool = False,
        opt_lambda_param: bool = False,
    ):
        """Optimizing wavefunction.

        Optimizing Wavefunction using the Stochastic Reconfiguration Method.

        Args:
            num_mcmc_steps(int): The number of MCMC samples per walker.
            num_opt_steps(int): The number of WF optimization step.
            delta(float):
                The prefactor of the SR matrix for adjusting the optimization step.
                i.e., c_i <- c_i + delta * S^{-1} f
            epsilon(float):
                The regralization factor of the SR matrix
                i.e., S <- S + I * delta
            wf_dump_freq(int):
                The frequency of WF data (i.e., hamiltonian_data.chk)
            max_time(int):
                The maximum time (sec.) If maximum time exceeds,
                the method exits the MCMC loop.
            num_mcmc_warmup_steps (int): number of equilibration steps.
            num_mcmc_bin_blocks (int): number of blocks for reblocking.
            opt_J1_param (bool): optimize one-body Jastrow # to be implemented.
            opt_J2_param (bool): optimize two-body Jastrow
            opt_J3_param (bool): optimize three-body Jastrow
            opt_J4_param (bool): optimize four-body Jastrow # to be implemented.
            opt_lambda_param (bool): optimize lambda_matrix in the determinant part.

        """
        vmcopt_total_start = time.perf_counter()

        # main vmcopt loop
        for i_opt in range(num_opt_steps):
            logger.info(f"i_opt={i_opt + 1 + self.__i_opt}/{num_opt_steps + self.__i_opt}.")

            if mpi_rank == 0:
                logger.info(f"num_mcmc_warmup_steps={num_mcmc_warmup_steps}.")
                logger.info(f"num_mcmc_bin_blocks={num_mcmc_bin_blocks}.")
                logger.info(f"num_mcmc_steps={num_mcmc_steps}.")

            # run MCMC
            self.__mcmc.run(num_mcmc_steps=num_mcmc_steps, max_time=max_time)

            # get E
            E, E_std = self.get_E(num_mcmc_warmup_steps=num_mcmc_warmup_steps, num_mcmc_bin_blocks=num_mcmc_bin_blocks)
            logger.info(f"E = {E:.5f} +- {E_std:.5f} Ha")

            # get opt param
            dc_param_list = self.__mcmc.opt_param_dict["dc_param_list"]
            dc_flattened_index_list = self.__mcmc.opt_param_dict["dc_flattened_index_list"]
            # Indices of variational parameters
            ## chosen_param_index
            ## index of optimized parameters in the dln_wf_dc.
            chosen_param_index = []
            ## opt_param_index_dict
            ## index in the vector theta (i.e., natural gradient) for the chosen opt parameters.
            ## This is used when updating the parameters.
            opt_param_index_dict = {}

            for ii, dc_param in enumerate(dc_param_list):
                if opt_J2_param and dc_param == "j2_param":
                    new_param_index = [i for i, v in enumerate(dc_flattened_index_list) if v == ii]
                    opt_param_index_dict[dc_param] = np.array(range(len(new_param_index)), dtype=np.int32) + len(
                        chosen_param_index
                    )
                    chosen_param_index += new_param_index
                if opt_J3_param and dc_param == "j3_matrix":
                    new_param_index = [i for i, v in enumerate(dc_flattened_index_list) if v == ii]
                    opt_param_index_dict[dc_param] = np.array(range(len(new_param_index)), dtype=np.int32) + len(
                        chosen_param_index
                    )
                    chosen_param_index += new_param_index
                if opt_lambda_param and dc_param == "lambda_matrix":
                    new_param_index = [i for i, v in enumerate(dc_flattened_index_list) if v == ii]
                    opt_param_index_dict[dc_param] = np.array(range(len(new_param_index)), dtype=np.int32) + len(
                        chosen_param_index
                    )
                    chosen_param_index += new_param_index
            chosen_param_index = np.array(chosen_param_index)

            logger.info(f"Number of variational parameters = {len(chosen_param_index)}.")

            # get f and f_std (generalized forces)
            f, f_std = self.get_gF(
                mpi_broadcast=False,
                num_mcmc_warmup_steps=num_mcmc_warmup_steps,
                num_mcmc_bin_blocks=num_mcmc_bin_blocks,
                chosen_param_index=chosen_param_index,
            )

            if mpi_rank == 0:
                logger.info(f"f.shape = {f.shape}.")
                logger.info(f"f_std.shape = {f_std.shape}.")
                signal_to_noise_f = np.abs(f) / f_std
                logger.info(f"Max |f| = {np.max(np.abs(f)):.3f} +- {f_std[np.argmax(np.abs(f))]:.3f} Ha/a.u.")
                logger.info(f"Max of signal-to-noise of f = max(|f|/|std f|) = {np.max(signal_to_noise_f):.3f}.")
            else:
                f = None
                f_std = None

            # """
            logger.info("Computing the natural gradient, i.e., {S+epsilon*I}^{-1}*f")

            if self.__mcmc.e_L.size != 0:
                w_L = self.__mcmc.w_L[num_mcmc_warmup_steps:]
                w_L_split = np.array_split(w_L, num_mcmc_bin_blocks, axis=0)
                w_L_binned = list(np.ravel([np.mean(arr, axis=0) for arr in w_L_split]))

                e_L = self.__mcmc.e_L[num_mcmc_warmup_steps:]
                e_L_split = np.array_split(e_L, num_mcmc_bin_blocks, axis=0)
                e_L_binned = list(np.ravel([np.mean(arr, axis=0) for arr in e_L_split]))

                w_L_e_L_split = np.array_split(w_L * e_L, num_mcmc_bin_blocks, axis=0)
                w_L_e_L_binned = list(np.ravel([np.mean(arr, axis=0) for arr in w_L_e_L_split]))

                O_matrix = self.get_dln_WF(num_mcmc_warmup_steps=num_mcmc_warmup_steps, chosen_param_index=chosen_param_index)
                O_matrix_split = np.array_split(O_matrix, num_mcmc_bin_blocks, axis=0)
                O_matrix_ave = np.array([np.mean(arr, axis=0) for arr in O_matrix_split])
                O_matrix_binned_shape = (
                    O_matrix_ave.shape[0] * O_matrix_ave.shape[1],
                    O_matrix_ave.shape[2],
                )
                O_matrix_binned = list(O_matrix_ave.reshape(O_matrix_binned_shape))

                w_L_O_matrix_split = np.array_split(np.einsum("iw,iwj->iwj", w_L, O_matrix), num_mcmc_bin_blocks, axis=0)
                w_L_O_matrix_ave = np.array([np.mean(arr, axis=0) for arr in w_L_O_matrix_split])
                w_L_O_matrix_binned_shape = (
                    w_L_O_matrix_ave.shape[0] * w_L_O_matrix_ave.shape[1],
                    w_L_O_matrix_ave.shape[2],
                )
                w_L_O_matrix_binned = list(w_L_O_matrix_ave.reshape(w_L_O_matrix_binned_shape))

                logger.debug(f"O_matrix.shape = {O_matrix.shape}")
                logger.debug(f"w_L_O_matrix_ave.shape = {w_L_O_matrix_ave.shape}")
                logger.debug(f"w_L_O_matrix_binned.shape = {np.array(w_L_O_matrix_binned).shape}")

            else:
                w_L_binned = []
                e_L_binned = []
                O_matrix_binned = []
                w_L_e_L_binned = []
                w_L_O_matrix_binned = []

            w_L_binned = mpi_comm.reduce(w_L_binned, op=MPI.SUM, root=0)
            e_L_binned = mpi_comm.reduce(e_L_binned, op=MPI.SUM, root=0)
            O_matrix_binned = mpi_comm.reduce(O_matrix_binned, op=MPI.SUM, root=0)
            w_L_e_L_binned = mpi_comm.reduce(w_L_e_L_binned, op=MPI.SUM, root=0)
            w_L_O_matrix_binned = mpi_comm.reduce(w_L_O_matrix_binned, op=MPI.SUM, root=0)

            if mpi_rank == 0:
                w_L_binned = np.array(w_L_binned)
                e_L_binned = np.array(e_L_binned)
                O_matrix_binned = np.array(O_matrix_binned)
                w_L_e_L_binned = np.array(w_L_e_L_binned)
                w_L_O_matrix_binned = np.array(w_L_O_matrix_binned)

                # compute weighted averages
                O_bar = np.sum(w_L_O_matrix_binned, axis=0) / np.sum(w_L_binned)
                e_L_bar = np.sum(w_L_e_L_binned) / np.sum(w_L_binned)

                # compute the following variables
                #     X_{i,k}: \equiv (O_{i, k} - \bar{O}_{k}),
                #     X_w_{i,k} \equiv w_i O_{i, k} / {\sum_{i} w_i}
                #     F_i \equiv -2.0 * (e_L_{i} - E)
                X = (O_matrix_binned - O_bar).T
                X_w = ((w_L_O_matrix_binned - O_bar) / np.sum(w_L_binned)).T
                F = -2.0 * (e_L_binned - e_L_bar).T

                logger.info(f"X_w.shape = {X_w.shape}.")
                logger.info(f"X.shape = {X.shape}.")
                logger.info(f"F.shape = {F.shape}.")

                if X.shape[0] < X.shape[1]:
                    logger.info("X is a wide matrix. Proceed w/o the push-through identity.")
                    logger.info("(S+epsilon*I)^{-1}*f = (X * X^T + epsilon*I)^{-1} * X F...")
                    X_w_x_T = X_w @ X.T
                    logger.info(f"X_w_x_T.shape = {X_w_x_T.shape}.")
                    X_w_x_T[np.diag_indices_from(X_w_x_T)] += epsilon
                    # (X_w X^T + eps*I) x = X_w F ->solve-> x = (X_w  X^T + eps*I)^{-1} X_w F
                    X_w_x_T_inv_X_w_F = scipy.linalg.solve(X_w_x_T, X_w @ F, assume_a="sym")
                    # theta = (X_w X^T + eps*I)^{-1} X_w F
                    theta = X_w_x_T_inv_X_w_F
                else:
                    logger.info("X is a tall matrix. Proceed w/ the push-through identity.")
                    logger.info("(S+epsilon*I)^{-1}*f = X(X^T * X + epsilon*I)^{-1} * F...")
                    X_T_X_w = X.T @ X_w
                    logger.info(f"X_T_X_w.shape = {X_T_X_w.shape}.")
                    X_T_X_w[np.diag_indices_from(X_T_X_w)] += epsilon
                    # (X^T X_w + eps*I) x = F ->solve-> x = (X^T X_w + eps*I)^{-1} F
                    X_T_X_w_inv_F = scipy.linalg.solve(X_T_X_w, F, assume_a="sym")
                    # theta = X_w (X^T X_w + eps*I)^{-1} F
                    theta = X_w @ X_T_X_w_inv_F

            else:
                theta = None

            theta = mpi_comm.bcast(theta, root=0)
            # logger.debug(f"XX for MPI-rank={mpi_rank} is {theta}")
            # logger.debug(f"XX.shape for MPI-rank={mpi_rank} is {theta.shape}")
            logger.info(f"max(theta) is {np.max(theta)}")

            dc_param_list = self.__mcmc.opt_param_dict["dc_param_list"]
            dc_shape_list = self.__mcmc.opt_param_dict["dc_shape_list"]
            dc_flattened_index_list = self.__mcmc.opt_param_dict["dc_flattened_index_list"]

            j2_param = self.__mcmc.hamiltonian_data.wavefunction_data.jastrow_data.jastrow_two_body_data.jastrow_2b_param
            j3_orb_data = self.__mcmc.hamiltonian_data.wavefunction_data.jastrow_data.jastrow_three_body_data.orb_data
            j3_matrix = self.__mcmc.hamiltonian_data.wavefunction_data.jastrow_data.jastrow_three_body_data.j_matrix
            lambda_matrix = self.__mcmc.hamiltonian_data.wavefunction_data.geminal_data.lambda_matrix

            logger.info(f"dX.shape for MPI-rank={mpi_rank} is {theta.shape}")

            for ii, dc_param in enumerate(dc_param_list):
                dc_shape = dc_shape_list[ii]
                if theta.shape == (1,):
                    dX = theta[0]
                if opt_J2_param and dc_param == "j2_param":
                    dX = theta[opt_param_index_dict[dc_param]].reshape(dc_shape)
                    j2_param += delta * dX
                if opt_J3_param and dc_param == "j3_matrix":
                    dX = theta[opt_param_index_dict[dc_param]].reshape(dc_shape)
                    # j1 part (rectanglar)
                    j3_matrix[:, -1] += delta * dX[:, -1]
                    # j3 part (square)
                    if np.allclose(j3_matrix[:, :-1], j3_matrix[:, :-1].T, atol=1e-8):
                        logger.info("The j3 matrix is symmetric. Keep it while updating.")
                        dX = 1.0 / 2.0 * (dX[:, :-1] + dX[:, :-1].T)
                    else:
                        dX = dX[:, :-1]
                    j3_matrix[:, :-1] += delta * dX
                    """To be implemented. Opt only the block diagonal parts, i.e. only the J3 part."""
                if opt_lambda_param and dc_param == "lambda_matrix":
                    dX = theta[opt_param_index_dict[dc_param]].reshape(dc_shape)
                    if np.allclose(lambda_matrix, lambda_matrix.T, atol=1e-8):
                        logger.info("The lambda matrix is symmetric. Keep it while updating.")
                        dX = 1.0 / 2.0 * (dX + dX.T)
                    lambda_matrix += delta * dX
                    """To be implemented. Symmetrize or Anti-symmetrize the updated matrices!!!"""
                    """To be implemented. Considering symmetries of the AGP lambda matrix."""

            structure_data = self.__mcmc.hamiltonian_data.structure_data
            coulomb_potential_data = self.__mcmc.hamiltonian_data.coulomb_potential_data
            geminal_data = Geminal_data(
                num_electron_up=self.__mcmc.hamiltonian_data.wavefunction_data.geminal_data.num_electron_up,
                num_electron_dn=self.__mcmc.hamiltonian_data.wavefunction_data.geminal_data.num_electron_dn,
                orb_data_up_spin=self.__mcmc.hamiltonian_data.wavefunction_data.geminal_data.orb_data_up_spin,
                orb_data_dn_spin=self.__mcmc.hamiltonian_data.wavefunction_data.geminal_data.orb_data_dn_spin,
                lambda_matrix=lambda_matrix,
            )
            jastrow_two_body_data = Jastrow_two_body_data(jastrow_2b_param=j2_param)
            jastrow_three_body_data = Jastrow_three_body_data(
                orb_data=j3_orb_data,
                j_matrix=j3_matrix,
            )
            jastrow_data = Jastrow_data(
                jastrow_two_body_data=jastrow_two_body_data,
                jastrow_three_body_data=jastrow_three_body_data,
            )
            wavefunction_data = Wavefunction_data(geminal_data=geminal_data, jastrow_data=jastrow_data)
            hamiltonian_data = Hamiltonian_data(
                structure_data=structure_data,
                wavefunction_data=wavefunction_data,
                coulomb_potential_data=coulomb_potential_data,
            )

            logger.info("WF updated")
            self.__mcmc.hamiltonian_data = hamiltonian_data

            # logger.warning(
            #    f"twobody param after opt. = {self.__mcmc.hamiltonian_data.wavefunction_data.jastrow_data.jastrow_two_body_data.jastrow_2b_param}"
            # )

            # dump WF
            if mpi_rank == 0:
                if (i_opt + 1) % wf_dump_freq == 0 or (i_opt + 1) == num_opt_steps:
                    logger.info("Hamiltonian data is dumped as a checkpoint file.")
                    self.__mcmc.hamiltonian_data.dump(f"hamiltonian_data_opt_step_{i_opt + 1}.chk")

            # check max time
            vmcopt_current = time.perf_counter()
            if max_time < vmcopt_current - vmcopt_total_start:
                logger.info(f"max_time = {max_time} sec. exceeds.")
                logger.info("break the vmcopt loop.")
                break

        # update WF opt counter
        self.__i_opt += i_opt + 1

    def get_E(
        self,
        num_mcmc_warmup_steps: int = 50,
        num_mcmc_bin_blocks: int = 10,
    ) -> tuple[float, float]:
        """Return the mean and std of the computed local energy.

        Args:
            num_mcmc_warmup_steps (int): the number of warmup steps.
            num_mcmc_bin_blocks (int): the number of binning blocks

        Return:
            tuple[float, float]:
                The mean and std values of the computed local energy
                estimated by the Jackknife method with the Args.
        """
        if self.__mcmc.e_L.size != 0:
            e_L = self.__mcmc.e_L[num_mcmc_warmup_steps:]
            w_L = self.__mcmc.w_L[num_mcmc_warmup_steps:]
            w_L_split = np.array_split(w_L, num_mcmc_bin_blocks, axis=0)
            w_L_binned = list(np.ravel([np.mean(arr, axis=0) for arr in w_L_split]))
            w_L_e_L_split = np.array_split(w_L * e_L, num_mcmc_bin_blocks, axis=0)
            w_L_e_L_binned = list(np.ravel([np.mean(arr, axis=0) for arr in w_L_e_L_split]))
        else:
            w_L_binned = []
            w_L_e_L_binned = []

        w_L_binned = mpi_comm.reduce(w_L_binned, op=MPI.SUM, root=0)
        w_L_e_L_binned = mpi_comm.reduce(w_L_e_L_binned, op=MPI.SUM, root=0)

        if mpi_rank == 0:
            w_L_binned = np.array(w_L_binned)
            w_L_e_L_binned = np.array(w_L_e_L_binned)

            # jackknife implementation
            w_L_binned_sum = np.sum(w_L_binned)
            w_L_e_L_binned_sum = np.sum(w_L_e_L_binned)

            M = w_L_binned.size
            logger.info(f"Total number of binned samples = {M}")

            E_jackknife_binned = np.array(
                [(w_L_e_L_binned_sum - w_L_e_L_binned[m]) / (w_L_binned_sum - w_L_binned[m]) for m in range(M)]
            )

            E_mean = np.average(E_jackknife_binned)
            E_std = np.sqrt(M - 1) * np.std(E_jackknife_binned)

            logger.debug(f"E = {E_mean} +- {E_std} Ha.")
        else:
            E_mean = 0.0
            E_std = 0.0

        E_mean = mpi_comm.bcast(E_mean, root=0)
        E_std = mpi_comm.bcast(E_std, root=0)

        return (E_mean, E_std)

    def get_aF(
        self,
        num_mcmc_warmup_steps: int = 50,
        num_mcmc_bin_blocks: int = 10,
    ):
        """Return the mean and std of the computed atomic forces.

        Args:
            num_mcmc_warmup_steps (int): the number of warmup steps.
            num_mcmc_bin_blocks (int): the number of binning blocks

        Return:
            tuple[npt.NDArray, npt.NDArray]:
                The mean and std values of the computed atomic forces
                estimated by the Jackknife method with the Args.
                The dimention of the arrays is (N, 3).
        """
        if self.__mcmc.e_L.size != 0:
            w_L = self.__mcmc.w_L[num_mcmc_warmup_steps:]
            e_L = self.__mcmc.e_L[num_mcmc_warmup_steps:]
            de_L_dR = self.__mcmc.de_L_dR[num_mcmc_warmup_steps:]
            de_L_dr_up = self.__mcmc.de_L_dr_up[num_mcmc_warmup_steps:]
            de_L_dr_dn = self.__mcmc.de_L_dr_dn[num_mcmc_warmup_steps:]
            dln_Psi_dr_up = self.__mcmc.dln_Psi_dr_up[num_mcmc_warmup_steps:]
            dln_Psi_dr_dn = self.__mcmc.dln_Psi_dr_dn[num_mcmc_warmup_steps:]
            dln_Psi_dR = self.__mcmc.dln_Psi_dR[num_mcmc_warmup_steps:]
            omega_up = self.__mcmc.omega_up[num_mcmc_warmup_steps:]
            omega_dn = self.__mcmc.omega_dn[num_mcmc_warmup_steps:]
            domega_dr_up = self.__mcmc.domega_dr_up[num_mcmc_warmup_steps:]
            domega_dr_dn = self.__mcmc.domega_dr_dn[num_mcmc_warmup_steps:]

            logger.info(f"w_L.shape for MPI-rank={mpi_rank} is {w_L.shape}")

            logger.info(f"e_L.shape for MPI-rank={mpi_rank} is {e_L.shape}")

            logger.info(f"de_L_dR.shape for MPI-rank={mpi_rank} is {de_L_dR.shape}")
            logger.info(f"de_L_dr_up.shape for MPI-rank={mpi_rank} is {de_L_dr_up.shape}")
            logger.info(f"de_L_dr_dn.shape for MPI-rank={mpi_rank} is {de_L_dr_dn.shape}")

            logger.info(f"dln_Psi_dr_up.shape for MPI-rank={mpi_rank} is {dln_Psi_dr_up.shape}")
            logger.info(f"dln_Psi_dr_dn.shape for MPI-rank={mpi_rank} is {dln_Psi_dr_dn.shape}")
            logger.info(f"dln_Psi_dR.shape for MPI-rank={mpi_rank} is {dln_Psi_dR.shape}")

            logger.info(f"omega_up.shape for MPI-rank={mpi_rank} is {omega_up.shape}")
            logger.info(f"omega_dn.shape for MPI-rank={mpi_rank} is {omega_dn.shape}")
            logger.info(f"domega_dr_up.shape for MPI-rank={mpi_rank} is {domega_dr_up.shape}")
            logger.info(f"domega_dr_dn.shape for MPI-rank={mpi_rank} is {domega_dr_dn.shape}")

            force_HF = (
                de_L_dR
                + np.einsum("iwjk,iwkl->iwjl", omega_up, de_L_dr_up)
                + np.einsum("iwjk,iwkl->iwjl", omega_dn, de_L_dr_dn)
            )

            force_PP = (
                dln_Psi_dR
                + np.einsum("iwjk,iwkl->iwjl", omega_up, dln_Psi_dr_up)
                + np.einsum("iwjk,iwkl->iwjl", omega_dn, dln_Psi_dr_dn)
                + 1.0 / 2.0 * (domega_dr_up + domega_dr_dn)
            )

            E_L_force_PP = np.einsum("iw,iwjk->iwjk", e_L, force_PP)

            logger.info(f"w_L.shape for MPI-rank={mpi_rank} is {w_L.shape}")
            logger.info(f"e_L.shape for MPI-rank={mpi_rank} is {e_L.shape}")
            logger.info(f"force_HF.shape for MPI-rank={mpi_rank} is {force_HF.shape}")
            logger.info(f"force_PP.shape for MPI-rank={mpi_rank} is {force_PP.shape}")
            logger.info(f"E_L_force_PP.shape for MPI-rank={mpi_rank} is {E_L_force_PP.shape}")

            # split and binning with multiple walkers
            w_L_split = np.array_split(w_L, num_mcmc_bin_blocks, axis=0)
            w_L_e_L_split = np.array_split(w_L * e_L, num_mcmc_bin_blocks, axis=0)
            w_L_force_HF_split = np.array_split(np.einsum("iw,iwjk->iwjk", w_L, force_HF), num_mcmc_bin_blocks, axis=0)
            w_L_force_PP_split = np.array_split(np.einsum("iw,iwjk->iwjk", w_L, force_PP), num_mcmc_bin_blocks, axis=0)
            w_L_E_L_force_PP_split = np.array_split(np.einsum("iw,iwjk->iwjk", w_L, E_L_force_PP), num_mcmc_bin_blocks, axis=0)

            w_L_binned = list(np.ravel(np.average(np.stack(w_L_split), axis=1)))
            w_L_e_L_binned = list(np.ravel(np.average(np.stack(w_L_e_L_split), axis=1)))

            w_L_force_HF_ave = np.array([np.mean(arr, axis=0) for arr in w_L_force_HF_split])
            w_L_force_HF_binned_shape = (
                w_L_force_HF_ave.shape[0] * w_L_force_HF_ave.shape[1],
                w_L_force_HF_ave.shape[2],
                w_L_force_HF_ave.shape[3],
            )
            w_L_force_HF_binned = list(w_L_force_HF_ave.reshape(w_L_force_HF_binned_shape))

            w_L_force_PP_ave = np.array([np.mean(arr, axis=0) for arr in w_L_force_PP_split])
            w_L_force_PP_binned_shape = (
                w_L_force_PP_ave.shape[0] * w_L_force_PP_ave.shape[1],
                w_L_force_PP_ave.shape[2],
                w_L_force_PP_ave.shape[3],
            )
            w_L_force_PP_binned = list(w_L_force_PP_ave.reshape(w_L_force_PP_binned_shape))

            w_L_E_L_force_PP_ave = np.array([np.mean(arr, axis=0) for arr in w_L_E_L_force_PP_split])
            w_L_E_L_force_PP_binned_shape = (
                w_L_E_L_force_PP_ave.shape[0] * w_L_E_L_force_PP_ave.shape[1],
                w_L_E_L_force_PP_ave.shape[2],
                w_L_E_L_force_PP_ave.shape[3],
            )
            w_L_E_L_force_PP_binned = list(w_L_E_L_force_PP_ave.reshape(w_L_E_L_force_PP_binned_shape))

        else:
            w_L_binned = []
            w_L_e_L_binned = []
            w_L_force_HF_binned = []
            w_L_force_PP_binned = []
            w_L_E_L_force_PP_binned = []

        # MPI reduce
        w_L_binned = mpi_comm.reduce(w_L_binned, op=MPI.SUM, root=0)
        w_L_e_L_binned = mpi_comm.reduce(w_L_e_L_binned, op=MPI.SUM, root=0)
        w_L_force_HF_binned = mpi_comm.reduce(w_L_force_HF_binned, op=MPI.SUM, root=0)
        w_L_force_PP_binned = mpi_comm.reduce(w_L_force_PP_binned, op=MPI.SUM, root=0)
        w_L_E_L_force_PP_binned = mpi_comm.reduce(w_L_E_L_force_PP_binned, op=MPI.SUM, root=0)

        if mpi_rank == 0:
            w_L_binned = np.array(w_L_binned)
            w_L_e_L_binned = np.array(w_L_e_L_binned)
            w_L_force_HF_binned = np.array(w_L_force_HF_binned)
            w_L_force_PP_binned = np.array(w_L_force_PP_binned)
            w_L_E_L_force_PP_binned = np.array(w_L_E_L_force_PP_binned)

            logger.info(f"w_L_binned.shape for MPI-rank={mpi_rank} is {w_L_binned.shape}")
            logger.info(f"w_L_e_L_binned.shape for MPI-rank={mpi_rank} is {w_L_e_L_binned.shape}")
            logger.info(f"w_L_force_HF_binned.shape for MPI-rank={mpi_rank} is {w_L_force_HF_binned.shape}")
            logger.info(f"w_L_force_PP_binned.shape for MPI-rank={mpi_rank} is {w_L_force_PP_binned.shape}")
            logger.info(f"w_L_E_L_force_PP_binned.shape for MPI-rank={mpi_rank} is {w_L_E_L_force_PP_binned.shape}")

            M = w_L_binned.size
            logger.info(f"Total number of binned samples = {M}")

            force_HF_jn = np.array(
                [
                    (np.sum(w_L_force_HF_binned, axis=0) - w_L_force_HF_binned[j])
                    / (np.sum(w_L_binned, axis=0) - w_L_binned[j])
                    for j in range(M)
                ]
            )

            force_Pulay_jn = np.array(
                [
                    -2.0
                    * (
                        (np.sum(w_L_E_L_force_PP_binned, axis=0) - w_L_E_L_force_PP_binned[j])
                        / (np.sum(w_L_binned) - w_L_binned[j])
                        - (
                            (np.sum(w_L_e_L_binned) - w_L_e_L_binned[j])
                            / (np.sum(w_L_binned) - w_L_binned[j])
                            * (np.sum(w_L_force_PP_binned, axis=0) - w_L_force_PP_binned[j])
                            / (np.sum(w_L_binned) - w_L_binned[j])
                        )
                    )
                    for j in range(M)
                ]
            )

            logger.info(f"force_HF_jn.shape for MPI-rank={mpi_rank} is {force_HF_jn.shape}")
            logger.info(f"force_Pulay_jn.shape for MPI-rank={mpi_rank} is {force_Pulay_jn.shape}")

            force_jn = force_HF_jn + force_Pulay_jn

            force_mean = np.average(force_jn, axis=0)
            force_std = np.sqrt(M - 1) * np.std(force_jn, axis=0)

            logger.info(f"force_mean.shape  = {force_mean.shape}.")
            logger.info(f"force_std.shape  = {force_std.shape}.")

            logger.devel(f"force = {force_mean} +- {force_std} Ha.")

        else:
            force_mean = np.array([])
            force_std = np.array([])

        force_mean = mpi_comm.bcast(force_mean, root=0)
        force_std = mpi_comm.bcast(force_std, root=0)

        return (force_mean, force_std)

    def get_dln_WF(self, num_mcmc_warmup_steps: int = 50, chosen_param_index: list = None):
        """Return the derivativs of ln_WF wrt variational parameters.

        Args:
            num_mcmc_warmup_steps (int): The number of warmup steps.
            chosen_param_index (list):
                The chosen parameter index to compute the generalized forces.
                if None, all parameters are used.

        Return:
            O_matrix(npt.NDArray): The matrix containing O_k = d ln Psi / dc_k,
            where k is the flattened variational parameter index. The dimenstion
            of O_matrix is (M, nw, k), where M is the MCMC step and nw is the walker index.
        """
        dln_Psi_dc_list = self.__mcmc.opt_param_dict["dln_Psi_dc_list"]

        # here, the thrid index indicates the flattened variational parameter index.
        O_matrix = np.empty((self.__mcmc.mcmc_counter, self.__mcmc.num_walkers, 0))

        for dln_Psi_dc in dln_Psi_dc_list:
            logger.devel(f"dln_Psi_dc.shape={dln_Psi_dc.shape}.")
            if dln_Psi_dc.ndim == 2:  # i.e., sclar variational param.
                dln_Psi_dc_reshaped = dln_Psi_dc.reshape(dln_Psi_dc.shape[0], dln_Psi_dc.shape[1], 1)
            else:
                dln_Psi_dc_reshaped = dln_Psi_dc.reshape(
                    dln_Psi_dc.shape[0], dln_Psi_dc.shape[1], int(np.prod(dln_Psi_dc.shape[2:]))
                )
            O_matrix = np.concatenate((O_matrix, dln_Psi_dc_reshaped), axis=2)

        logger.debug(f"O_matrix.shape = {O_matrix.shape}")
        if chosen_param_index is None:
            O_matrix_chosen = O_matrix[num_mcmc_warmup_steps:]
        else:
            O_matrix_chosen = O_matrix[num_mcmc_warmup_steps:, :, chosen_param_index]  # O.... (x....) (M, nw, L) matrix
        logger.debug(f"O_matrix_chosen.shape = {O_matrix_chosen.shape}")
        return O_matrix_chosen

    def get_gF(
        self,
        mpi_broadcast: bool = True,
        num_mcmc_warmup_steps: int = 50,
        num_mcmc_bin_blocks: int = 10,
        chosen_param_index: list = None,
    ) -> tuple[npt.NDArray, npt.NDArray]:
        """Compute the derivatives of E wrt variational parameters, a.k.a. generalized forces.

        Args:
            mpi_broadcast (bool):
                If true, the computed S is shared among all MPI processes.
                If false, only the root node has it.
            num_mcmc_warmup_steps (int): The number of warmup steps.
            num_mcmc_bin_blocks (int): the number of binning blocks
            chosen_param_index (npt.NDArray):
                The chosen parameter index to compute the generalized forces.
                If None, all parameters are used.

        Return:
            tuple[npt.NDArray, npt.NDArray]: mean and std of generalized forces.
            Dim. is 1D vector with L elements, where L is the number of flattened
            variational parameters.
        """
        logger.info("Computing the generalized force vector f...")
        if self.__mcmc.e_L.size != 0:
            w_L = self.__mcmc.w_L[num_mcmc_warmup_steps:]
            w_L_split = np.array_split(w_L, num_mcmc_bin_blocks, axis=0)
            w_L_binned = list(np.ravel([np.mean(arr, axis=0) for arr in w_L_split]))

            e_L = self.__mcmc.e_L[num_mcmc_warmup_steps:]
            w_L_e_L_split = np.array_split(w_L * e_L, num_mcmc_bin_blocks, axis=0)
            w_L_e_L_binned = list(np.ravel([np.mean(arr, axis=0) for arr in w_L_e_L_split]))

            O_matrix = self.get_dln_WF(num_mcmc_warmup_steps=num_mcmc_warmup_steps, chosen_param_index=chosen_param_index)
            w_L_O_matrix_split = np.array_split(np.einsum("iw,iwj->iwj", w_L, O_matrix), num_mcmc_bin_blocks, axis=0)
            w_L_O_matrix_ave = np.array([np.mean(arr, axis=0) for arr in w_L_O_matrix_split])
            w_L_O_matrix_binned_shape = (
                w_L_O_matrix_ave.shape[0] * w_L_O_matrix_ave.shape[1],
                w_L_O_matrix_ave.shape[2],
            )
            w_L_O_matrix_binned = list(w_L_O_matrix_ave.reshape(w_L_O_matrix_binned_shape))

            logger.debug(f"O_matrix.shape = {O_matrix.shape}")
            logger.debug(f"w_L_O_matrix_ave.shape = {w_L_O_matrix_ave.shape}")
            logger.debug(f"w_L_O_matrix_binned.shape = {np.array(w_L_O_matrix_binned).shape}")

            e_L_O_matrix = np.einsum("iw,iwj->iwj", e_L, O_matrix)
            w_L_e_L_O_matrix_split = np.array_split(np.einsum("iw,iwj->iwj", w_L, e_L_O_matrix), num_mcmc_bin_blocks, axis=0)
            w_L_e_L_O_matrix_ave = np.array([np.mean(arr, axis=0) for arr in w_L_e_L_O_matrix_split])
            w_L_e_L_O_matrix_binned_shape = (
                w_L_e_L_O_matrix_ave.shape[0] * w_L_e_L_O_matrix_ave.shape[1],
                w_L_e_L_O_matrix_ave.shape[2],
            )
            w_L_e_L_O_matrix_binned = list(w_L_e_L_O_matrix_ave.reshape(w_L_e_L_O_matrix_binned_shape))

            logger.debug(f"e_L_O_matrix.shape = {e_L_O_matrix.shape}")
            logger.debug(f"w_L_e_L_O_matrix_ave.shape = {w_L_e_L_O_matrix_ave.shape}")
            logger.debug(f"w_L_e_L_O_matrix_binned.shape = {np.array(w_L_e_L_O_matrix_binned).shape}")
        else:
            w_L_binned = []
            w_L_e_L_binned = []
            w_L_O_matrix_binned = []
            w_L_e_L_O_matrix_binned = []

        w_L_binned = mpi_comm.reduce(w_L_binned, op=MPI.SUM, root=0)
        w_L_e_L_binned = mpi_comm.reduce(w_L_e_L_binned, op=MPI.SUM, root=0)
        w_L_O_matrix_binned = mpi_comm.reduce(w_L_O_matrix_binned, op=MPI.SUM, root=0)
        w_L_e_L_O_matrix_binned = mpi_comm.reduce(w_L_e_L_O_matrix_binned, op=MPI.SUM, root=0)

        if mpi_rank == 0:
            w_L_binned = np.array(w_L_binned)
            w_L_e_L_binned = np.array(w_L_e_L_binned)
            w_L_O_matrix_binned = np.array(w_L_O_matrix_binned)
            w_L_e_L_O_matrix_binned = np.array(w_L_e_L_O_matrix_binned)

            M = w_L_binned.size
            logger.info(f"Total number of binned samples = {M}")

            eL_O_jn = np.array(
                [
                    (np.sum(w_L_e_L_O_matrix_binned, axis=0) - w_L_e_L_O_matrix_binned[j])
                    / (np.sum(w_L_binned) - w_L_binned[j])
                    for j in range(M)
                ]
            )
            logger.debug(f"eL_O_jn = {eL_O_jn}")
            logger.debug(f"eL_O_jn.shape = {eL_O_jn.shape}")

            eL_jn = np.array(
                [(np.sum(w_L_e_L_binned, axis=0) - w_L_e_L_binned[j]) / (np.sum(w_L_binned) - w_L_binned[j]) for j in range(M)]
            )
            logger.debug(f"eL_jn = {eL_jn}")
            logger.debug(f"eL_jn.shape = {eL_jn.shape}")

            O_jn = np.array(
                [
                    (np.sum(w_L_O_matrix_binned, axis=0) - w_L_O_matrix_binned[j]) / (np.sum(w_L_binned) - w_L_binned[j])
                    for j in range(M)
                ]
            )

            logger.debug(f"O_jn = {O_jn}")
            logger.debug(f"O_jn.shape = {O_jn.shape}")

            eL_barO_jn = np.einsum("i,ij->ij", eL_jn, O_jn)

            logger.debug(f"eL_barO_jn = {eL_barO_jn}")
            logger.debug(f"eL_barO_jn.shape = {eL_barO_jn.shape}")

            generalized_force_mean = np.average(-2.0 * (eL_O_jn - eL_barO_jn), axis=0)
            generalized_force_std = np.sqrt(M - 1) * np.std(-2.0 * (eL_O_jn - eL_barO_jn), axis=0)

            logger.devel(f"generalized_force_mean = {generalized_force_mean}")
            logger.devel(f"generalized_force_std = {generalized_force_std}")

            logger.debug(f"generalized_force_mean.shape = {generalized_force_mean.shape}")
            logger.debug(f"generalized_force_std.shape = {generalized_force_std.shape}")

        else:
            generalized_force_mean = None
            generalized_force_std = None

        if mpi_broadcast:
            # comm.Bcast(generalized_force_mean, root=0)
            # comm.Bcast(generalized_force_std, root=0)
            generalized_force_mean = mpi_comm.bcast(generalized_force_mean, root=0)
            generalized_force_std = mpi_comm.bcast(generalized_force_std, root=0)

        return (
            generalized_force_mean,
            generalized_force_std,
        )  # (L vector, L vector)

    ''' linear method (it works, but very slow.)
    def get_de_L(self, num_mcmc_warmup_steps: int = 50):
        """Return the derivativs of e_L wrt variational parameters.

        Args:
            num_mcmc_warmup_steps (int): The number of warmup steps.

        Return:
            de_L_matrix(npt.NDArray): The matrix containing de_L_k = d e_L / dc_k,
            where k is the flattened variational parameter index. The dimenstion
            of de_L_matrix is (M, nw, k), where M is the MCMC step and nw is the walker index.
        """
        opt_param_dict = self.__mcmc.opt_param_dict

        # dc_param_list = opt_param_dict["dc_param_list"]
        de_L_dc_list = opt_param_dict["de_L_dc_list"]
        # dc_size_list = opt_param_dict["dc_size_list"]
        # dc_shape_list = opt_param_dict["dc_shape_list"]
        # dc_flattened_index_list = opt_param_dict["dc_flattened_index_list"]

        # here, the thrid index indicates the flattened variational parameter index.
        de_L_matrix = np.empty((self.__mcmc.mcmc_counter, self.__mcmc.num_walkers, 0))

        for de_L_dc in de_L_dc_list:
            logger.devel(f"de_L_dc.shape={de_L_dc.shape}.")
            if de_L_dc.ndim == 2:  # i.e., sclar variational param.
                de_L_dc_reshaped = de_L_dc.reshape(de_L_dc.shape[0], de_L_dc.shape[1], 1)
            else:
                de_L_dc_reshaped = de_L_dc.reshape(de_L_dc.shape[0], de_L_dc.shape[1], int(np.prod(de_L_dc.shape[2:])))
            de_L_matrix = np.concatenate((de_L_matrix, de_L_dc_reshaped), axis=2)

        logger.debug(f"de_L_matrix.shape = {de_L_matrix.shape}")
        return de_L_matrix[num_mcmc_warmup_steps:]  # O.... (x....) (M, nw, L) matrix

    def get_H(
        self,
        mpi_broadcast: int = False,
        num_mcmc_warmup_steps: int = 50,
        num_mcmc_bin_blocks: int = 10,
    ) -> tuple[npt.NDArray[np.float64], npt.NDArray[np.float64]]:
        """Compute the surrogate Hessian matrix H.

        Args:
            mpi_broadcast (bool):
                If true, the computed H is shared among all MPI processes.
                If false, only the root node has it.
            num_mcmc_warmup_steps (int): The number of warmup steps.
            num_mcmc_bin_blocks (int): the number of binning blocks

        Return:
            H_matrix (npt.NDArray):
                The mean and std of the surrogate matrix S.
                dim is (L, L) for both, where L is the number of variational parameter.
                L indicates the flattened variational parameter index.
        """
        logger.info("Computing the stochastic matrix S...")

        if self.__mcmc.e_L.size != 0:
            w_L = self.__mcmc.w_L[num_mcmc_warmup_steps:]
            w_L_split = np.array_split(w_L, num_mcmc_bin_blocks, axis=0)
            w_L_binned = list(np.ravel([np.mean(arr, axis=0) for arr in w_L_split]))

            O_matrix = self.get_dln_WF(num_mcmc_warmup_steps=num_mcmc_warmup_steps)
            O_matrix_split = np.array_split(O_matrix, num_mcmc_bin_blocks, axis=0)
            O_matrix_ave = np.array([np.mean(arr, axis=0) for arr in O_matrix_split])
            O_matrix_binned_shape = (
                O_matrix_ave.shape[0] * O_matrix_ave.shape[1],
                O_matrix_ave.shape[2],
            )
            O_matrix_binned = list(O_matrix_ave.reshape(O_matrix_binned_shape))

            w_L_O_matrix_split = np.array_split(np.einsum("iw,iwj->iwj", w_L, O_matrix), num_mcmc_bin_blocks, axis=0)
            w_L_O_matrix_ave = np.array([np.mean(arr, axis=0) for arr in w_L_O_matrix_split])
            w_L_O_matrix_binned_shape = (
                w_L_O_matrix_ave.shape[0] * w_L_O_matrix_ave.shape[1],
                w_L_O_matrix_ave.shape[2],
            )
            w_L_O_matrix_binned = list(w_L_O_matrix_ave.reshape(w_L_O_matrix_binned_shape))

            e_L = self.__mcmc.e_L[num_mcmc_warmup_steps:]
            e_L_split = np.array_split(e_L, num_mcmc_bin_blocks, axis=0)
            e_L_binned = list(np.ravel([np.mean(arr, axis=0) for arr in e_L_split]))

            e_L_O_matrix_split = np.array_split(np.einsum("iw, iwj -> iwj", e_L, O_matrix), num_mcmc_bin_blocks, axis=0)
            e_L_O_matrix_ave = np.array([np.mean(arr, axis=0) for arr in e_L_O_matrix_split])
            e_L_O_matrix_binned_shape = (
                e_L_O_matrix_ave.shape[0] * e_L_O_matrix_ave.shape[1],
                e_L_O_matrix_ave.shape[2],
            )
            e_L_O_matrix_binned = list(e_L_O_matrix_ave.reshape(e_L_O_matrix_binned_shape))

            de_L_matrix = self.get_de_L(num_mcmc_warmup_steps=num_mcmc_warmup_steps)
            de_L_matrix_split = np.array_split(de_L_matrix, num_mcmc_bin_blocks, axis=0)
            de_L_matrix_ave = np.array([np.mean(arr, axis=0) for arr in de_L_matrix_split])
            de_L_matrix_binned_shape = (
                de_L_matrix_ave.shape[0] * de_L_matrix_ave.shape[1],
                de_L_matrix_ave.shape[2],
            )
            de_L_matrix_binned = list(de_L_matrix_ave.reshape(de_L_matrix_binned_shape))

        else:
            w_L_binned = []
            e_L_binned = []
            O_matrix_binned = []
            e_L_O_matrix_binned = []
            w_L_O_matrix_binned = []
            de_L_matrix_binned = []

        w_L_binned = mpi_comm.reduce(w_L_binned, op=MPI.SUM, root=0)
        e_L_binned = mpi_comm.reduce(e_L_binned, op=MPI.SUM, root=0)
        O_matrix_binned = mpi_comm.reduce(O_matrix_binned, op=MPI.SUM, root=0)
        e_L_O_matrix_binned = mpi_comm.reduce(e_L_O_matrix_binned, op=MPI.SUM, root=0)
        w_L_O_matrix_binned = mpi_comm.reduce(w_L_O_matrix_binned, op=MPI.SUM, root=0)
        de_L_matrix_binned = mpi_comm.reduce(de_L_matrix_binned, op=MPI.SUM, root=0)

        if mpi_rank == 0:
            w_L_binned = np.array(w_L_binned)
            e_L_binned = np.array(e_L_binned)
            O_matrix_binned = np.array(O_matrix_binned)
            e_L_O_matrix_binned = np.array(e_L_O_matrix_binned)
            w_L_O_matrix_binned = np.array(w_L_O_matrix_binned)
            de_L_matrix_binned = np.array(de_L_matrix_binned)
            logger.info(f"w_L_binned.shape = {w_L_binned.shape}")
            logger.info(f"e_L_binned.shape = {e_L_binned.shape}")
            logger.info(f"O_matrix_binned.shape = {O_matrix_binned.shape}")
            logger.info(f"e_L_O_matrix_binned.shape = {e_L_O_matrix_binned.shape}")
            logger.info(f"w_L_O_matrix_binned.shape = {w_L_O_matrix_binned.shape}")
            logger.info(f"de_L_matrix_binned.shape = {de_L_matrix_binned.shape}")
            # S_mean = np.array(np.cov(O_matrix_binned, bias=True, rowvar=False)) # old
            O_bar = np.sum(w_L_O_matrix_binned, axis=0) / np.sum(w_L_binned, axis=0)
            de_L_bar = np.sum(de_L_matrix_binned, axis=0) / np.sum(w_L_binned, axis=0)
            e_L_O_bar = np.einsum("i,k->ik", e_L_binned, O_bar)
            w_O_bar = np.einsum("i,k->ik", w_L_binned, O_bar)
            logger.info(f"O_bar.shape = {O_bar.shape}")
            logger.info(f"e_L_O_bar.shape = {e_L_O_bar.shape}")
            logger.info(f"w_O_bar.shape = {w_O_bar.shape}")
            B_mean = (
                (w_L_O_matrix_binned - w_O_bar).T @ (de_L_matrix_binned - de_L_bar) / np.sum(w_L_binned)
            )  # weighted variance-covariance matrix
            K_mean = (
                (w_L_O_matrix_binned - w_O_bar).T @ (e_L_O_matrix_binned - e_L_O_bar) / np.sum(w_L_binned)
            )  # weighted variance-covariance matrix
            H_mean = B_mean + K_mean
            H_std = np.zeros(H_mean.size)
            logger.info(f"H_mean.shape = {H_mean.shape}")
            logger.debug(f"H_mean.is_nan for MPI-rank={mpi_rank} is {np.isnan(H_mean).any()}")
            logger.debug(f"H_mean.shape for MPI-rank={mpi_rank} is {H_mean.shape}")
        else:
            H_mean = None
            H_std = None

        if mpi_broadcast:
            # comm.Bcast(S_mean, root=0)
            # comm.Bcast(S_std, root=0)
            H_mean = mpi_comm.bcast(H_mean, root=0)
            H_std = mpi_comm.bcast(H_std, root=0)

        return (H_mean, H_std)  # (H_mu,nu ...., var(H)_mu,nu....) (L*L matrix, L*L matrix)

    '''

    ''' SR method (old)
    def get_S(
        self,
        mpi_broadcast: int = False,
        num_mcmc_warmup_steps: int = 50,
        num_mcmc_bin_blocks: int = 10,
    ) -> tuple[npt.NDArray[np.float64], npt.NDArray[np.float64]]:
        """Compute the preconditioning matrix S.

        Args:
            mpi_broadcast (bool):
                If true, the computed S is shared among all MPI processes.
                If false, only the root node has it.
            num_mcmc_warmup_steps (int): The number of warmup steps.
            num_mcmc_bin_blocks (int): the number of binning blocks

        Return:
            S_matrix (npt.NDArray):
                The mean and std of the preconditioning matrix S.
                dim is (L, L) for both, where L is the number of variational parameter.
                L indicates the flattened variational parameter index.
        """
        logger.info("Computing the stochastic matrix S...")

        if self.__mcmc.e_L.size != 0:
            w_L = self.__mcmc.w_L[num_mcmc_warmup_steps:]
            w_L_split = np.array_split(w_L, num_mcmc_bin_blocks, axis=0)
            w_L_binned = list(np.ravel([np.mean(arr, axis=0) for arr in w_L_split]))

            O_matrix = self.get_dln_WF(num_mcmc_warmup_steps=num_mcmc_warmup_steps)
            O_matrix_split = np.array_split(O_matrix, num_mcmc_bin_blocks, axis=0)
            O_matrix_ave = np.array([np.mean(arr, axis=0) for arr in O_matrix_split])
            O_matrix_binned_shape = (
                O_matrix_ave.shape[0] * O_matrix_ave.shape[1],
                O_matrix_ave.shape[2],
            )
            O_matrix_binned = list(O_matrix_ave.reshape(O_matrix_binned_shape))

            w_L_O_matrix_split = np.array_split(np.einsum("iw,iwj->iwj", w_L, O_matrix), num_mcmc_bin_blocks, axis=0)
            w_L_O_matrix_ave = np.array([np.mean(arr, axis=0) for arr in w_L_O_matrix_split])
            w_L_O_matrix_binned_shape = (
                w_L_O_matrix_ave.shape[0] * w_L_O_matrix_ave.shape[1],
                w_L_O_matrix_ave.shape[2],
            )
            w_L_O_matrix_binned = list(w_L_O_matrix_ave.reshape(w_L_O_matrix_binned_shape))

        else:
            w_L_binned = []
            O_matrix_binned = []
            w_L_O_matrix_binned = []

        w_L_binned = mpi_comm.reduce(w_L_binned, op=MPI.SUM, root=0)
        O_matrix_binned = mpi_comm.reduce(O_matrix_binned, op=MPI.SUM, root=0)
        w_L_O_matrix_binned = mpi_comm.reduce(w_L_O_matrix_binned, op=MPI.SUM, root=0)

        if mpi_rank == 0:
            w_L_binned = np.array(w_L_binned)
            O_matrix_binned = np.array(O_matrix_binned)
            w_L_O_matrix_binned = np.array(w_L_O_matrix_binned)
            logger.info(f"w_L_binned.shape = {w_L_binned.shape}")
            logger.info(f"O_matrix_binned.shape = {O_matrix_binned.shape}")
            logger.info(f"w_L_O_matrix_binned.shape = {w_L_O_matrix_binned.shape}")
            # S_mean_old = np.array(np.cov(O_matrix_binned, bias=True, rowvar=False))  # old
            O_bar = np.sum(w_L_O_matrix_binned, axis=0) / np.sum(w_L_binned)
            w_O_bar = np.einsum("i,k->ik", w_L_binned, O_bar)
            logger.info(f"O_bar.shape = {O_bar.shape}")
            logger.info(f"w_O_bar.shape = {w_O_bar.shape}")
            S_mean = (
                (w_L_O_matrix_binned - w_O_bar).T @ (O_matrix_binned - O_bar) / np.sum(w_L_binned)
            )  # weighted variance-covariance matrix
            S_std = np.zeros(S_mean.size)
            # logger.info(f"np.max(np.abs(S_mean - S_mean_old)) = {np.max(np.abs(S_mean - S_mean_old))}.")
            logger.info(f"S_mean.shape = {S_mean.shape}")
            logger.debug(f"S_mean.is_nan for MPI-rank={mpi_rank} is {np.isnan(S_mean).any()}")
            logger.debug(f"S_mean.shape for MPI-rank={mpi_rank} is {S_mean.shape}")
        else:
            S_mean = None
            S_std = None

        if mpi_broadcast:
            # comm.Bcast(S_mean, root=0)
            # comm.Bcast(S_std, root=0)
            S_mean = mpi_comm.bcast(S_mean, root=0)
            S_std = mpi_comm.bcast(S_std, root=0)

        return (S_mean, S_std)  # (S_mu,nu ...., var(S)_mu,nu....) (L*L matrix, L*L matrix)

    def run_optimize_old(
        self,
        num_mcmc_steps: int = 100,
        num_opt_steps: int = 1,
        delta: float = 0.001,
        epsilon: float = 1.0e-3,
        wf_dump_freq: int = 10,
        max_time: int = 86400,
        num_mcmc_warmup_steps: int = 0,
        num_mcmc_bin_blocks: int = 100,
        # opt_J1_param: bool = True, # to be implemented.
        opt_J2_param: bool = True,
        opt_J3_param: bool = True,
        opt_J4_param: bool = False,
        opt_lambda_param: bool = False,
    ):
        """Optimizing wavefunction.

        Optimizing Wavefunction using the Stochastic Reconfiguration Method.

        Args:
            num_mcmc_steps(int): The number of MCMC samples per walker.
            num_opt_steps(int): The number of WF optimization step.
            delta(float):
                The prefactor of the SR matrix for adjusting the optimization step.
                i.e., c_i <- c_i + delta * S^{-1} f
            epsilon(float):
                The regralization factor of the SR matrix
                i.e., S <- S + I * delta
            wf_dump_freq(int):
                The frequency of WF data (i.e., hamiltonian_data.chk)
            max_time(int):
                The maximum time (sec.) If maximum time exceeds,
                the method exits the MCMC loop.
            num_mcmc_warmup_steps (int): number of equilibration steps.
            num_mcmc_bin_blocks (int): number of blocks for reblocking.
            opt_J1_param (bool): optimize one-body Jastrow # to be implemented.
            opt_J2_param (bool): optimize two-body Jastrow
            opt_J3_param (bool): optimize three-body Jastrow
            opt_J4_param (bool): optimize four-body Jastrow # to be implemented.
            opt_lambda_param (bool): optimize lambda_matrix in the determinant part.

        """
        vmcopt_total_start = time.perf_counter()

        dc_size_list = self.__mcmc.opt_param_dict["dc_size_list"]
        logger.info(f"The number of variational paramers = {np.sum(dc_size_list)}.")

        # main vmcopt loop
        for i_opt in range(num_opt_steps):
            logger.info(f"i_opt={i_opt + 1 + self.__i_opt}/{num_opt_steps + self.__i_opt}.")

            if mpi_rank == 0:
                logger.info(f"num_mcmc_warmup_steps={num_mcmc_warmup_steps}.")
                logger.info(f"num_mcmc_bin_blocks={num_mcmc_bin_blocks}.")
                logger.info(f"num_mcmc_steps={num_mcmc_steps}.")

            logger.info(
                f"twobody param before opt. = {self.__mcmc.hamiltonian_data.wavefunction_data.jastrow_data.jastrow_two_body_data.jastrow_2b_param}"
            )

            # run MCMC
            self.__mcmc.run(num_mcmc_steps=num_mcmc_steps, max_time=max_time)

            # get e_L
            E, E_std = self.get_E(num_mcmc_warmup_steps=num_mcmc_warmup_steps, num_mcmc_bin_blocks=num_mcmc_bin_blocks)
            logger.info(f"E = {E} +- {E_std} Ha")

            # get f and f_std (generalized forces)
            f, f_std = self.get_gF(
                mpi_broadcast=False, num_mcmc_warmup_steps=num_mcmc_warmup_steps, num_mcmc_bin_blocks=num_mcmc_bin_blocks
            )
            # get S (preconditioning matrix)
            S, _ = self.get_S(
                mpi_broadcast=False, num_mcmc_warmup_steps=num_mcmc_warmup_steps, num_mcmc_bin_blocks=num_mcmc_bin_blocks
            )

            """ linear method
            # get H (surrogate Hessian matrix)
            H, _ = self.get_H(
                mpi_broadcast=False, num_mcmc_warmup_steps=num_mcmc_warmup_steps, num_mcmc_bin_blocks=num_mcmc_bin_blocks
            )
            """

            if mpi_rank == 0:
                signal_to_noise_f = np.abs(f) / f_std
                logger.info(f"Max |f| = {np.max(np.abs(f)):.3f} Ha/a.u.")
                logger.debug(f"f_std of Max |f| = {f_std[np.argmax(np.abs(f))]:.3f} Ha/a.u.")
                logger.info(f"Max of signal-to-noise of f = max(|f|/|std f|) = {np.max(signal_to_noise_f):.3f}.")

            logger.info("Computing the inverse of the stochastic matrix S^{-1}f...")

            if mpi_rank == 0:
                """ LR method, to be removed
                # SR with linear method
                if S.ndim != 0:
                    I = np.eye(S.shape[0])
                    S_prime = S + epsilon * I
                    # solve Sx=f
                    S_inv_f = scipy.linalg.solve(S_prime, f, assume_a="sym")

                    H_0 = E
                    H_1 = -1.0 / 2.0 * (S_inv_f.T @ f)
                    H_2 = S_inv_f.T @ H @ S_inv_f
                    S_2 = S_inv_f.T @ S_prime @ S_inv_f

                    logger.info(f"H_0 = {H_0}.")
                    logger.info(f"H_1 = {H_1}.")
                    logger.info(f"S_2 = {S_2}.")
                    logger.info(f"H_2 = {H_2}.")
                    logger.info(f"(H_2 + 2 * H_0 * H_1) ** 2 - 8 * H_1**3) = {(H_2 + 2 * H_0 * H_1) ** 2 - 8 * H_1**3}.")

                    gamma_plus = (H_2 + 2 * H_0 * H_1 + np.sqrt((H_2 + 2 * H_0 * H_1) ** 2 - 8 * H_1**3)) / (-4.0 * H_1**2)
                    gamma_minus = (H_2 + 2 * H_0 * H_1 - np.sqrt((H_2 + 2 * H_0 * H_1) ** 2 - 8 * H_1**3)) / (-4.0 * H_1**2)
                    logger.info(f"gamma_plus = {gamma_plus}")
                    logger.info(f"gamma_minus = {gamma_minus}")
                    gamma_chosen = np.maximum(gamma_plus, gamma_minus)
                    logger.info(f"gamma_chosen = {gamma_chosen}")
                    if gamma_chosen < 0:
                        logger.warning(f"gamma_chosen = {gamma_chosen} is negative!!")
                    X = gamma_chosen * S_inv_f

                else:
                    raise NotImplementedError
                    I = 1.0
                    S_prime = S + epsilon * I
                    # solve Sx=f
                    X = 1.0 / S_prime * f
                """

                # """ # SR
                if S.ndim != 0:
                    # I = np.eye(S.shape[0])
                    # S_prime = S + epsilon * I
                    S_prime = S.copy()
                    S_prime[np.diag_indices_from(S_prime)] += epsilon
                    # solve Sx=f
                    X = scipy.linalg.solve(S_prime, f, assume_a="sym")
                else:
                    # I = 1.0
                    # S_prime = S + epsilon * I
                    S_prime = S + epsilon
                    # solve Sx=f
                    X = 1.0 / S_prime * f

                # logger.info(f"The condition number of the matrix S is {np.linalg.cond(S)}.")
                # logger.info(f"The diagonal elements of S_prime = {np.diag(S_prime)}.")
                # logger.info(f"The S_prime is symmetric? = {np.allclose(S_prime, S_prime.T, atol=1.0e-10)}.")
                # logger.info(f"The condition number of the matrix S_prime is {np.linalg.cond(S_prime)}.")
                # """

                # steepest decent (SD)
                # X = f

            else:
                X = None

            X = mpi_comm.bcast(X, root=0)
            logger.debug(f"X for MPI-rank={mpi_rank} is {X}")
            logger.debug(f"X.shape for MPI-rank={mpi_rank} is {X.shape}")
            logger.info(f"max(dX) for MPI-rank={mpi_rank} is {np.max(X)}")

            dc_param_list = self.__mcmc.opt_param_dict["dc_param_list"]
            dc_shape_list = self.__mcmc.opt_param_dict["dc_shape_list"]
            dc_flattened_index_list = self.__mcmc.opt_param_dict["dc_flattened_index_list"]

            j2_param = self.__mcmc.hamiltonian_data.wavefunction_data.jastrow_data.jastrow_two_body_data.jastrow_2b_param
            jastrow_two_body_pade_flag = self.__mcmc.hamiltonian_data.wavefunction_data.jastrow_data.jastrow_two_body_flag
            jastrow_three_body_flag = self.__mcmc.hamiltonian_data.wavefunction_data.jastrow_data.jastrow_three_body_flag
            j3_orb_data = self.__mcmc.hamiltonian_data.wavefunction_data.jastrow_data.jastrow_three_body_data.orb_data
            j3_matrix = self.__mcmc.hamiltonian_data.wavefunction_data.jastrow_data.jastrow_three_body_data.j_matrix
            lambda_matrix = self.__mcmc.hamiltonian_data.wavefunction_data.geminal_data.lambda_matrix

            for ii, opt_param in enumerate(dc_param_list):
                param_shape = dc_shape_list[ii]
                param_index = [i for i, v in enumerate(dc_flattened_index_list) if v == ii]
                dX = X[param_index].reshape(param_shape)
                logger.info(f"dX.shape for MPI-rank={mpi_rank} is {dX.shape}")
                if dX.shape == (1,):
                    dX = dX[0]
                if opt_J2_param and opt_param == "j2_param":
                    j2_param += delta * dX
                if opt_J3_param and opt_param == "j3_matrix":
                    # j1 part (rectanglar)
                    j3_matrix[:, -1] += delta * dX[:, -1]
                    # j3 part (square)
                    if np.allclose(j3_matrix[:, :-1], j3_matrix[:, :-1].T, atol=1e-8):
                        logger.info("The j3 matrix is symmetric. Keep it while updating.")
                        dX = 1.0 / 2.0 * (dX[:, :-1] + dX[:, :-1].T)
                    else:
                        dX = dX[:, :-1]
                    j3_matrix[:, :-1] += delta * dX
                    """To be implemented. Opt only the block diagonal parts, i.e. only the J3 part."""
                if opt_lambda_param and opt_param == "lambda_matrix":
                    if np.allclose(lambda_matrix, lambda_matrix.T, atol=1e-8):
                        logger.info("The lambda matrix is symmetric. Keep it while updating.")
                        dX = 1.0 / 2.0 * (dX + dX.T)
                    lambda_matrix += delta * dX
                    """To be implemented. Symmetrize or Anti-symmetrize the updated matrices!!!"""
                    """To be implemented. Considering symmetries of the AGP lambda matrix."""

            structure_data = self.__mcmc.hamiltonian_data.structure_data
            coulomb_potential_data = self.__mcmc.hamiltonian_data.coulomb_potential_data
            geminal_data = Geminal_data(
                num_electron_up=self.__mcmc.hamiltonian_data.wavefunction_data.geminal_data.num_electron_up,
                num_electron_dn=self.__mcmc.hamiltonian_data.wavefunction_data.geminal_data.num_electron_dn,
                orb_data_up_spin=self.__mcmc.hamiltonian_data.wavefunction_data.geminal_data.orb_data_up_spin,
                orb_data_dn_spin=self.__mcmc.hamiltonian_data.wavefunction_data.geminal_data.orb_data_dn_spin,
                lambda_matrix=lambda_matrix,
            )
            jastrow_two_body_data = Jastrow_two_body_data(jastrow_2b_param=j2_param)
            jastrow_three_body_data = Jastrow_three_body_data(
                orb_data=j3_orb_data,
                j_matrix=j3_matrix,
            )
            jastrow_data = Jastrow_data(
                jastrow_two_body_data=jastrow_two_body_data,
                jastrow_three_body_data=jastrow_three_body_data,
                jastrow_two_body_flag=jastrow_two_body_pade_flag,
                jastrow_three_body_flag=jastrow_three_body_flag,
            )
            wavefunction_data = Wavefunction_data(geminal_data=geminal_data, jastrow_data=jastrow_data)
            hamiltonian_data = Hamiltonian_data(
                structure_data=structure_data,
                wavefunction_data=wavefunction_data,
                coulomb_potential_data=coulomb_potential_data,
            )

            logger.info("WF updated")
            self.__mcmc.hamiltonian_data = hamiltonian_data

            logger.info(
                f"twobody param after opt. = {self.__mcmc.hamiltonian_data.wavefunction_data.jastrow_data.jastrow_two_body_data.jastrow_2b_param}"
            )

            # dump WF
            if mpi_rank == 0:
                if (i_opt + 1) % wf_dump_freq == 0 or (i_opt + 1) == num_opt_steps:
                    logger.info("Hamiltonian data is dumped as a checkpoint file.")
                    self.__mcmc.hamiltonian_data.dump(f"hamiltonian_data_opt_step_{i_opt + 1}.chk")

            # check max time
            vmcopt_current = time.perf_counter()
            if max_time < vmcopt_current - vmcopt_total_start:
                logger.info(f"max_time = {max_time} sec. exceeds.")
                logger.info("break the vmcopt loop.")
                break

        # update WF opt counter
        self.__i_opt += i_opt + 1
    '''


if __name__ == "__main__":
    import os

    # import pickle
    from logging import Formatter, StreamHandler, getLogger

    from .trexio_wrapper import read_trexio_file

    logger_level = "MPI-INFO"

    log = getLogger("jqmc")

    if logger_level == "MPI-INFO":
        if mpi_rank == 0:
            log.setLevel("INFO")
            stream_handler = StreamHandler()
            stream_handler.setLevel("INFO")
            handler_format = Formatter("%(message)s")
            stream_handler.setFormatter(handler_format)
            log.addHandler(stream_handler)
        else:
            log.setLevel("WARNING")
            stream_handler = StreamHandler()
            stream_handler.setLevel("WARNING")
            handler_format = Formatter(f"MPI-rank={mpi_rank}: %(name)s - %(levelname)s - %(lineno)d - %(message)s")
            stream_handler.setFormatter(handler_format)
            log.addHandler(stream_handler)
    else:
        log.setLevel(logger_level)
        stream_handler = StreamHandler()
        stream_handler.setLevel(logger_level)
        handler_format = Formatter(f"MPI-rank={mpi_rank}: %(name)s - %(levelname)s - %(lineno)d - %(message)s")
        stream_handler.setFormatter(handler_format)
        log.addHandler(stream_handler)

    # jax-MPI related
    try:
        jax.distributed.initialize()
    except ValueError:
        pass

    # global JAX device
    global_device_info = jax.devices()
    # local JAX device
    num_devices = jax.local_devices()
    device_info_str = f"Rank {mpi_rank}: {num_devices}"
    local_device_info = mpi_comm.allgather(device_info_str)
    # print recognized XLA devices
    logger.info("*** XLA Global devices recognized by JAX***")
    logger.info(global_device_info)
    logger.info("*** XLA Local devices recognized by JAX***")
    logger.info(local_device_info)
    logger.info("")

    # """
    # water cc-pVTZ with Mitas ccECP (8 electrons, feasible).
    (
        structure_data,
        aos_data,
        mos_data,
        _,
        geminal_mo_data,
        coulomb_potential_data,
    ) = read_trexio_file(trexio_file=os.path.join(os.path.dirname(__file__), "trexio_files", "water_ccpvtz_trexio.hdf5"))
    # """

    """
    # H2 dimer cc-pV5Z with Mitas ccECP (2 electrons, feasible).
    (
        structure_data,
        aos_data,
        mos_data,
        _,
        geminal_mo_data,
        coulomb_potential_data,
    ) = read_trexio_file(trexio_file=os.path.join(os.path.dirname(__file__), "trexio_files", "H2_dimer_ccpv5z_trexio.hdf5"))
    """

    """
    # Ne atom cc-pV5Z with Mitas ccECP (10 electrons, feasible).
    (
        structure_data,
        aos_data,
        mos_data_up,
        mos_data_dn,
        geminal_mo_data,
        coulomb_potential_data,
    ) = read_trexio_file(
        trexio_file=os.path.join(os.path.dirname(__file__), "trexio_files", "Ne_ccpv5z_trexio.hdf5")
    )
    """

    """
    # benzene cc-pVDZ with Mitas ccECP (30 electrons, feasible).
    (
        structure_data,
        aos_data,
        mos_data_up,
        mos_data_dn,
        geminal_mo_data,
        coulomb_potential_data,
    ) = read_trexio_file(
        trexio_file=os.path.join(
            os.path.dirname(__file__), "trexio_files", "benzene_ccpvdz_trexio.hdf5"
        )
    )
    """

    """
    # benzene cc-pV6Z with Mitas ccECP (30 electrons, slow, but feasible).
    (
        structure_data,
        aos_data,
        mos_data_up,
        mos_data_dn,
        geminal_mo_data,
        coulomb_potential_data,
    ) = read_trexio_file(
        trexio_file=os.path.join(
            os.path.dirname(__file__), "trexio_files", "benzene_ccpv6z_trexio.hdf5"
        )
    )
    """

    """
    # AcOH-AcOH dimer aug-cc-pV6Z with Mitas ccECP (48 electrons, slow, but feasible).
    (
        structure_data,
        aos_data,
        mos_data_up,
        mos_data_dn,
        geminal_mo_data,
        coulomb_potential_data,
    ) = read_trexio_file(
        trexio_file=os.path.join(
            os.path.dirname(__file__), "trexio_files", "AcOH_dimer_augccpv6z.hdf5"
        )
    )
    """

    """
    # benzene dimer cc-pV6Z with Mitas ccECP (60 electrons, not feasible, why?).
    (
        structure_data,
        aos_data,
        mos_data_up,
        mos_data_dn,
        geminal_mo_data,
        coulomb_potential_data,
    ) = read_trexio_file(
        trexio_file=os.path.join(
            os.path.dirname(__file__), "trexio_files", "benzene_dimer_ccpv6z_trexio.hdf5"
        )
    )
    """

    """
    # C60 cc-pVTZ with Mitas ccECP (240 electrons, not feasible).
    (
        structure_data,
        aos_data,
        mos_data_up,
        mos_data_dn,
        geminal_mo_data,
        coulomb_potential_data,
    ) = read_trexio_file(
        trexio_file=os.path.join(os.path.dirname(__file__), "trexio_files", "C60_ccpvtz_trexio.hdf5")
    )
    """

    # """
    jastrow_twobody_data = Jastrow_two_body_data.init_jastrow_two_body_data(jastrow_2b_param=0.75)
    jastrow_threebody_data = Jastrow_three_body_data.init_jastrow_three_body_data(orb_data=mos_data)

    # define data
    jastrow_data = Jastrow_data(
        jastrow_one_body_data=None,
        jastrow_two_body_data=jastrow_twobody_data,
        jastrow_three_body_data=jastrow_threebody_data,
    )

    # conversion of SD to AGP
    geminal_data = Geminal_data.convert_from_MOs_to_AOs(geminal_mo_data)

    # geminal_data = geminal_mo_data
    wavefunction_data = Wavefunction_data(jastrow_data=jastrow_data, geminal_data=geminal_data)

    hamiltonian_data = Hamiltonian_data(
        structure_data=structure_data,
        coulomb_potential_data=coulomb_potential_data,
        wavefunction_data=wavefunction_data,
    )
    # """

    # hamiltonian_chk = "hamiltonian_data_water.chk"
    # hamiltonian_chk = "hamiltonian_data_AcOH.chk"
    # hamiltonian_chk = "hamiltonian_data_benzene.chk"
    # hamiltonian_chk = "hamiltonian_data_C60.chk"

    # with open(hamiltonian_chk, "rb") as f:
    #    hamiltonian_data = pickle.load(f)

    # MCMC param
    num_walkers = 1
    num_mcmc_warmup_steps = 0
    num_mcmc_bin_blocks = 100
    mcmc_seed = 34356

    """
    # run VMC single-shot
    mcmc = MCMC(
        hamiltonian_data=hamiltonian_data,
        Dt=2.0,
        mcmc_seed=mcmc_seed,
        epsilon_AS=1.0e-6,
        adjust_epsilon_AS=False,
        num_walkers=num_walkers,
        comput_position_deriv=False,
        comput_param_deriv=False,
    )
    vmc = QMC(mcmc)
    vmc.run(num_mcmc_steps=100, max_time=3600)
    E_mean, E_std = vmc.get_E(
        num_mcmc_warmup_steps=num_mcmc_warmup_steps,
        num_mcmc_bin_blocks=num_mcmc_bin_blocks,
    )
    logger.info(f"E = {E_mean} +- {E_std} Ha.")
    """

    """
    f_mean, f_std = vmc.get_aF(
        num_mcmc_warmup_steps=num_mcmc_warmup_steps,
        num_mcmc_bin_blocks=num_mcmc_bin_blocks,
    )

    logger.info(f"f_mean = {f_mean} Ha/bohr.")
    logger.info(f"f_std = {f_std} Ha/bohr.")
<<<<<<< HEAD
=======
    """

>>>>>>> 2d90f470
    """

    # """
    # run VMCopt
    mcmc = MCMC(
        hamiltonian_data=hamiltonian_data,
        Dt=2.0,
        mcmc_seed=mcmc_seed,
        epsilon_AS=0.0,
        adjust_epsilon_AS=True,
        num_walkers=num_walkers,
        comput_position_deriv=False,
        comput_param_deriv=True,
    )
    vmc = QMC(mcmc)
    vmc.run_optimize(
        num_mcmc_steps=500,
        num_opt_steps=50,
        delta=5e-2,
        epsilon=1e-4,
        wf_dump_freq=10,
        num_mcmc_warmup_steps=num_mcmc_warmup_steps,
        num_mcmc_bin_blocks=num_mcmc_bin_blocks,
        opt_J2_param=True,
        opt_J3_param=True,
        opt_J4_param=True,
        opt_lambda_param=True,
    )
    # """

    # """
    # GFMC param
    num_walkers = 1
    mcmc_seed = 3446
    E_scf = -1.00
    gamma = 1.0e-2
    alat = 0.30
    num_mcmc_per_measurement = 20
    num_gfmc_collect_steps = 5
    non_local_move = "tmove"

    # run GFMC single-shot
    gfmc = GFMC(
        hamiltonian_data=hamiltonian_data,
        num_walkers=num_walkers,
        num_mcmc_per_measurement=num_mcmc_per_measurement,
        num_gfmc_collect_steps=num_gfmc_collect_steps,
        mcmc_seed=mcmc_seed,
        E_scf=E_scf,
        gamma=gamma,
        alat=alat,
        non_local_move=non_local_move,
    )
    gfmc = QMC(gfmc)
    gfmc.run(num_mcmc_steps=100, max_time=3600)
    E_mean, E_std = gfmc.get_E(
        num_mcmc_warmup_steps=num_mcmc_warmup_steps,
        num_mcmc_bin_blocks=num_mcmc_bin_blocks,
    )
    logger.info(f"E = {E_mean} +- {E_std} Ha.")
    # """

    """
    f_mean, f_std = gfmc.get_aF(
        num_mcmc_warmup_steps=num_mcmc_warmup_steps,
        num_mcmc_bin_blocks=num_mcmc_bin_blocks,
    )

    logger.info(f"f_mean = {f_mean} Ha/bohr.")
    logger.info(f"f_std = {f_std} Ha/bohr.")
    """<|MERGE_RESOLUTION|>--- conflicted
+++ resolved
@@ -4038,11 +4038,6 @@
 
     logger.info(f"f_mean = {f_mean} Ha/bohr.")
     logger.info(f"f_std = {f_std} Ha/bohr.")
-<<<<<<< HEAD
-=======
-    """
-
->>>>>>> 2d90f470
     """
 
     # """
